--- conflicted
+++ resolved
@@ -226,10 +226,7 @@
     private VARIABLE_TYPE[] variableTypes = null;
     private double xyz[] = null;
     private boolean printOverride = false;
-<<<<<<< HEAD
-=======
     private boolean printOnFailure;
->>>>>>> d8d6a316
     /****************************************/
     /*      Extended System Variables       */
     private ExtendedSystem extendedSystem;
@@ -1075,69 +1072,6 @@
      * @return a double.
      */
     public double energy(boolean gradient, boolean print) {
-<<<<<<< HEAD
-        bondTime = 0;
-        angleTime = 0;
-        stretchBendTime = 0;
-        ureyBradleyTime = 0;
-        outOfPlaneBendTime = 0;
-        torsionTime = 0;
-        piOrbitalTorsionTime = 0;
-        torsionTorsionTime = 0;
-        improperTorsionTime = 0;
-        vanDerWaalsTime = 0;
-        electrostaticTime = 0;
-        restraintBondTime = 0;
-        ncsTime = 0;
-        coordRestraintTime = 0;
-        totalTime = System.nanoTime();
-
-        // Zero out the potential energy of each bonded term.
-        bondEnergy = 0.0;
-        angleEnergy = 0.0;
-        stretchBendEnergy = 0.0;
-        ureyBradleyEnergy = 0.0;
-        outOfPlaneBendEnergy = 0.0;
-        torsionEnergy = 0.0;
-        piOrbitalTorsionEnergy = 0.0;
-        torsionTorsionEnergy = 0.0;
-        improperTorsionEnergy = 0.0;
-        totalBondedEnergy = 0.0;
-
-        // Zero out potential energy of restraint terms
-        restraintBondEnergy = 0.0;
-        ncsEnergy = 0.0;
-        restrainEnergy = 0.0;
-
-        // Zero out bond and angle RMSDs.
-        bondRMSD = 0.0;
-        angleRMSD = 0.0;
-
-        // Zero out the potential energy of each non-bonded term.
-        vanDerWaalsEnergy = 0.0;
-        permanentMultipoleEnergy = 0.0;
-        polarizationEnergy = 0.0;
-        totalElectrostaticEnergy = 0.0;
-        totalNonBondedEnergy = 0.0;
-
-        // Zero out the solvation energy.
-        solvationEnergy = 0.0;
-
-        // Zero out the relative solvation energy (sequence optimization)
-        relativeSolvationEnergy = 0.0;
-        nRelativeSolvations = 0;
-
-        esvEnergy = 0.0;
-        
-        // Zero out the total potential energy.
-        totalEnergy = 0.0;
-
-        // Zero out the Cartesian coordinate gradient for each atom.
-        if (gradient) {
-            for (int i = 0; i < nAtoms; i++) {
-                atoms[i].setXYZGradient(0.0, 0.0, 0.0);
-                atoms[i].setLambdaXYZGradient(0.0, 0.0, 0.0);
-=======
         try {
             bondTime = 0;
             angleTime = 0;
@@ -1190,6 +1124,8 @@
             relativeSolvationEnergy = 0.0;
             nRelativeSolvations = 0;
 
+            esvEnergy = 0.0;
+
             // Zero out the total potential energy.
             totalEnergy = 0.0;
 
@@ -1199,32 +1135,8 @@
                     atoms[i].setXYZGradient(0.0, 0.0, 0.0);
                     atoms[i].setLambdaXYZGradient(0.0, 0.0, 0.0);
                 }
->>>>>>> d8d6a316
-            }
-
-<<<<<<< HEAD
-        if (pmeOnly) {
-            totalElectrostaticEnergy = particleMeshEwald.energy(gradient, print);
-            permanentMultipoleEnergy = particleMeshEwald.getPermanentEnergy();
-            if (totalElectrostaticEnergy != permanentMultipoleEnergy) {
-                logger.warning("FFE detected incorrect debug code path.");
-            }
-            totalEnergy = permanentMultipoleEnergy;
-            logger.fine(this.toString());
-            return totalEnergy;
-        }
-                       
-        if (bondTerm) {
-            bondTime = System.nanoTime();
-            for (int i = 0; i < nBonds; i++) {
-                Bond b = bonds[i];
-                if (lambdaBondedTerms && !b.applyLambda()) {
-                    continue;
-                }
-                bondEnergy += b.energy(gradient);
-                double value = b.getValue();
-                bondRMSD += value * value;
-=======
+            }
+
             if (pmeOnly) {
                 totalElectrostaticEnergy = particleMeshEwald.energy(gradient, print);
                 permanentMultipoleEnergy = particleMeshEwald.getPermanentEnergy();
@@ -1235,16 +1147,6 @@
                 logger.fine(this.toString());
                 return totalEnergy;
             }
-    //        if (esvBiasOnly) {
-    //            esvBiasEnergy = 0.0;
-    //            for (ExtendedVariable esv : esvList) {
-    //                esvBiasEnergy += esv.getBiasEnergy();
-    //                esvLogger.append(format("    ESV[%d] with lamedh %.4f contributed bias: %.4f", 
-    //                        esv.index, esv.getLamedh(), esv.getBiasEnergy()));
-    //            }
-    //            totalEnergy = esvBiasEnergy;
-    //            return totalEnergy;
-    //        }
 
             if (bondTerm) {
                 bondTime = System.nanoTime();
@@ -1253,33 +1155,14 @@
                     if (lambdaBondedTerms && !b.applyLambda()) {
                         continue;
                     }
-                    if (!esvTerm) {
-                        bondEnergy += b.energy(gradient);
-                    } else {
-                        double be = b.energy(gradient);
-                        bondEnergy += (be * lamedhScaling(b));
-                        esvBondedEnergy += (1.0 - lamedhScaling(b)) * be;
-                    }
+                    bondEnergy += b.energy(gradient);
                     double value = b.getValue();
                     bondRMSD += value * value;
                 }
                 bondRMSD = sqrt(bondRMSD / bonds.length);
                 bondTime = System.nanoTime() - bondTime;
->>>>>>> d8d6a316
-            }
-
-<<<<<<< HEAD
-        if (angleTerm) {
-            angleTime = System.nanoTime();
-            for (int i = 0; i < nAngles; i++) {
-                Angle a = angles[i];
-                if (lambdaBondedTerms && !a.applyLambda()) {
-                    continue;
-                }
-                angleEnergy += a.energy(gradient);
-                double value = a.getValue();
-                angleRMSD += value * value;
-=======
+            }
+
             if (angleTerm) {
                 angleTime = System.nanoTime();
                 for (int i = 0; i < nAngles; i++) {
@@ -1287,31 +1170,14 @@
                     if (lambdaBondedTerms && !a.applyLambda()) {
                         continue;
                     }
-                    if (!esvTerm) {
-                        angleEnergy += a.energy(gradient);
-                    } else {
-                        double ae = a.energy(gradient);
-                        angleEnergy += (ae * lamedhScaling(a));
-                        esvBondedEnergy += (1.0 - lamedhScaling(a)) * ae;
-                    }
+                    angleEnergy += a.energy(gradient);
                     double value = a.getValue();
                     angleRMSD += value * value;
                 }
                 angleRMSD = sqrt(angleRMSD / angles.length);
                 angleTime = System.nanoTime() - angleTime;
->>>>>>> d8d6a316
-            }
-
-<<<<<<< HEAD
-        if (stretchBendTerm) {
-            stretchBendTime = System.nanoTime();
-            for (int i = 0; i < nStretchBends; i++) {
-                StretchBend stretchBend = stretchBends[i];
-                if (lambdaBondedTerms && !stretchBend.applyLambda()) {
-                    continue;
-                }
-                stretchBendEnergy += stretchBend.energy(gradient);
-=======
+            }
+
             if (stretchBendTerm) {
                 stretchBendTime = System.nanoTime();
                 for (int i = 0; i < nStretchBends; i++) {
@@ -1319,28 +1185,11 @@
                     if (lambdaBondedTerms && !stretchBend.applyLambda()) {
                         continue;
                     }
-                    if (!esvTerm) {
-                        stretchBendEnergy += stretchBend.energy(gradient);
-                    } else {
-                        double sbe = stretchBend.energy(gradient);
-                        stretchBendEnergy += (sbe * lamedhScaling(stretchBend));
-                        esvBondedEnergy += (1.0 - lamedhScaling(stretchBend)) * sbe;
-                    }
+                    stretchBendEnergy += stretchBend.energy(gradient);
                 }
                 stretchBendTime = System.nanoTime() - stretchBendTime;
->>>>>>> d8d6a316
-            }
-
-<<<<<<< HEAD
-        if (ureyBradleyTerm) {
-            ureyBradleyTime = System.nanoTime();
-            for (int i = 0; i < nUreyBradleys; i++) {
-                UreyBradley ureyBradley = ureyBradleys[i];
-                if (lambdaBondedTerms && !ureyBradley.applyLambda()) {
-                    continue;
-                }
-                ureyBradleyEnergy += ureyBradley.energy(gradient);
-=======
+            }
+
             if (ureyBradleyTerm) {
                 ureyBradleyTime = System.nanoTime();
                 for (int i = 0; i < nUreyBradleys; i++) {
@@ -1348,28 +1197,11 @@
                     if (lambdaBondedTerms && !ureyBradley.applyLambda()) {
                         continue;
                     }
-                    if (!esvTerm) {
-                        ureyBradleyEnergy += ureyBradley.energy(gradient);
-                    } else {
-                        double ube = ureyBradley.energy(gradient);
-                        ureyBradleyEnergy += (ube * lamedhScaling(ureyBradley));
-                        esvBondedEnergy += (1.0 - lamedhScaling(ureyBradley)) * ube;
-                    }
+                    ureyBradleyEnergy += ureyBradley.energy(gradient);
                 }
                 ureyBradleyTime = System.nanoTime() - ureyBradleyTime;
->>>>>>> d8d6a316
-            }
-
-<<<<<<< HEAD
-        if (outOfPlaneBendTerm) {
-            outOfPlaneBendTime = System.nanoTime();
-            for (int i = 0; i < nOutOfPlaneBends; i++) {
-                OutOfPlaneBend outOfPlaneBend = outOfPlaneBends[i];
-                if (lambdaBondedTerms && !outOfPlaneBend.applyLambda()) {
-                    continue;
-                }
-                outOfPlaneBendEnergy += outOfPlaneBend.energy(gradient);
-=======
+            }
+
             if (outOfPlaneBendTerm) {
                 outOfPlaneBendTime = System.nanoTime();
                 for (int i = 0; i < nOutOfPlaneBends; i++) {
@@ -1377,28 +1209,11 @@
                     if (lambdaBondedTerms && !outOfPlaneBend.applyLambda()) {
                         continue;
                     }
-                    if (!esvTerm) {
-                        outOfPlaneBendEnergy += outOfPlaneBend.energy(gradient);
-                    } else {
-                        double oope = outOfPlaneBend.energy(gradient);
-                        outOfPlaneBendEnergy += (outOfPlaneBend.energy(gradient) * lamedhScaling(outOfPlaneBend));
-                        esvBondedEnergy += (1.0 - lamedhScaling(outOfPlaneBend)) * oope;
-                    }
+                    outOfPlaneBendEnergy += outOfPlaneBend.energy(gradient);
                 }
                 outOfPlaneBendTime = System.nanoTime() - outOfPlaneBendTime;
->>>>>>> d8d6a316
-            }
-
-<<<<<<< HEAD
-        if (torsionTerm) {
-            torsionTime = System.nanoTime();
-            for (int i = 0; i < nTorsions; i++) {
-                Torsion torsion = torsions[i];
-                if (lambdaBondedTerms && !torsion.applyLambda()) {
-                    continue;
-                }
-                torsionEnergy += torsion.energy(gradient);
-=======
+            }
+
             if (torsionTerm) {
                 torsionTime = System.nanoTime();
                 for (int i = 0; i < nTorsions; i++) {
@@ -1406,28 +1221,11 @@
                     if (lambdaBondedTerms && !torsion.applyLambda()) {
                         continue;
                     }
-                    if (!esvTerm) {
-                        torsionEnergy += torsion.energy(gradient);
-                    } else {
-                        double te = torsion.energy(gradient);
-                        torsionEnergy += (torsion.energy(gradient) * lamedhScaling(torsion));
-                        esvBondedEnergy += (1.0 - lamedhScaling(torsion)) * te;
-                    }
+                    torsionEnergy += torsion.energy(gradient);
                 }
                 torsionTime = System.nanoTime() - torsionTime;
->>>>>>> d8d6a316
-            }
-
-<<<<<<< HEAD
-        if (piOrbitalTorsionTerm) {
-            piOrbitalTorsionTime = System.nanoTime();
-            for (int i = 0; i < nPiOrbitalTorsions; i++) {
-                PiOrbitalTorsion piOrbitalTorsion = piOrbitalTorsions[i];
-                if (lambdaBondedTerms && !piOrbitalTorsion.applyLambda()) {
-                    continue;
-                }
-                piOrbitalTorsionEnergy += piOrbitalTorsion.energy(gradient);
-=======
+            }
+
             if (piOrbitalTorsionTerm) {
                 piOrbitalTorsionTime = System.nanoTime();
                 for (int i = 0; i < nPiOrbitalTorsions; i++) {
@@ -1435,28 +1233,11 @@
                     if (lambdaBondedTerms && !piOrbitalTorsion.applyLambda()) {
                         continue;
                     }
-                    if (!esvTerm) {
-                        piOrbitalTorsionEnergy += piOrbitalTorsion.energy(gradient);
-                    } else {
-                        double pote = piOrbitalTorsion.energy(gradient);
-                        piOrbitalTorsionEnergy += (piOrbitalTorsion.energy(gradient) * lamedhScaling(piOrbitalTorsion));
-                        esvBondedEnergy += (1.0 - lamedhScaling(piOrbitalTorsion)) * pote;
-                    }
+                    piOrbitalTorsionEnergy += piOrbitalTorsion.energy(gradient);
                 }
                 piOrbitalTorsionTime = System.nanoTime() - piOrbitalTorsionTime;
->>>>>>> d8d6a316
-            }
-
-<<<<<<< HEAD
-        if (torsionTorsionTerm) {
-            torsionTorsionTime = System.nanoTime();
-            for (int i = 0; i < nTorsionTorsions; i++) {
-                TorsionTorsion torsionTorsion = torsionTorsions[i];
-                if (lambdaBondedTerms && !torsionTorsion.applyLambda()) {
-                    continue;
-                }
-                torsionTorsionEnergy += torsionTorsion.energy(gradient);
-=======
+            }
+
             if (torsionTorsionTerm) {
                 torsionTorsionTime = System.nanoTime();
                 for (int i = 0; i < nTorsionTorsions; i++) {
@@ -1464,28 +1245,11 @@
                     if (lambdaBondedTerms && !torsionTorsion.applyLambda()) {
                         continue;
                     }
-                    if (!esvTerm) {
-                        torsionTorsionEnergy += torsionTorsion.energy(gradient);
-                    } else {
-                        double tte = torsionTorsion.energy(gradient);
-                        torsionTorsionEnergy += (torsionTorsion.energy(gradient) * lamedhScaling(torsionTorsion));
-                        esvBondedEnergy += (1.0 - lamedhScaling(torsionTorsion)) * tte;
-                    }
+                    torsionTorsionEnergy += torsionTorsion.energy(gradient);
                 }
                 torsionTorsionTime = System.nanoTime() - torsionTorsionTime;
->>>>>>> d8d6a316
-            }
-
-<<<<<<< HEAD
-        if (improperTorsionTerm) {
-            improperTorsionTime = System.nanoTime();
-            for (int i = 0; i < nImproperTorsions; i++) {
-                ImproperTorsion improperTorsion = improperTorsions[i];
-                if (lambdaBondedTerms && !improperTorsion.applyLambda()) {
-                    continue;
-                }
-                improperTorsionEnergy += improperTorsion.energy(gradient);
-=======
+            }
+
             if (improperTorsionTerm) {
                 improperTorsionTime = System.nanoTime();
                 for (int i = 0; i < nImproperTorsions; i++) {
@@ -1493,28 +1257,11 @@
                     if (lambdaBondedTerms && !improperTorsion.applyLambda()) {
                         continue;
                     }
-                    if (!esvTerm) {
-                        improperTorsionEnergy += improperTorsion.energy(gradient);
-                    } else {
-                        double ite = improperTorsion.energy(gradient);
-                        improperTorsionEnergy += (ite * lamedhScaling(improperTorsion));
-                        esvBondedEnergy += (1.0 - lamedhScaling(improperTorsion)) * ite;
-                    }
+                    improperTorsionEnergy += improperTorsion.energy(gradient);
                 }
                 improperTorsionTime = System.nanoTime() - improperTorsionTime;
->>>>>>> d8d6a316
-            }
-
-<<<<<<< HEAD
-        if (restraintBondTerm) {
-            restraintBondTime = System.nanoTime();
-            for (int i = 0; i < nRestraintBonds; i++) {
-                RestraintBond rb = restraintBonds[i];
-                if (lambdaBondedTerms && !rb.applyLambda()) {
-                    continue;
-                }
-                restraintBondEnergy += rb.energy(gradient);
-=======
+            }
+
             if (restraintBondTerm) {
                 restraintBondTime = System.nanoTime();
                 for (int i = 0; i < nRestraintBonds; i++) {
@@ -1522,16 +1269,9 @@
                     if (lambdaBondedTerms && !rb.applyLambda()) {
                         continue;
                     }
-                    if (!esvTerm) {
-                        restraintBondEnergy += rb.energy(gradient);
-                    } else {
-                        double rbe = rb.energy(gradient);
-                        restraintBondEnergy += (rbe * lamedhScaling(rb));
-                        esvBondedEnergy += (1.0 - lamedhScaling(rb)) * rbe;
-                    }
+                    restraintBondEnergy += rb.energy(gradient);
                 }
                 restraintBondTime = System.nanoTime() - restraintBondTime;
->>>>>>> d8d6a316
             }
 
             if (!lambdaBondedTerms) {
@@ -1602,60 +1342,31 @@
                     }
                 }
             }
-<<<<<<< HEAD
-        }
-        
-        if (esvTerm) {
-            if (extendedSystem == null) {
-                logger.severe("Extended system not properly initialized.");
-            }
-            // Calculate contribution to bonded terms.
-            boolean[] termFlags = new boolean[]{
-                    bondTerm, angleTerm, stretchBendTerm, ureyBradleyTerm, 
-                    outOfPlaneBendTerm, torsionTerm, piOrbitalTorsionTerm, torsionTorsionTerm, 
-                    improperTorsionTerm, restraintBondTerm};
-            BondedTerm[][] termArrays = new BondedTerm[][]{
-                bonds, angles, stretchBends, ureyBradleys, 
-                outOfPlaneBends, torsions, piOrbitalTorsions, torsionTorsions, 
-                improperTorsions, restraintBonds
-            };
-            // Portion that should be *subtracted* from bondEnergy due to ESVs.
-            final double esvBondedEnergy = extendedSystem.bonded(termFlags, termArrays, gradient, lambdaBondedTerms);
-            // Energy due to eg. pH and zero/unity bias.
-            final double esvNonbondEnergy = extendedSystem.nonbonded(298.15);   // TODO PRIO generalize
-            esvEnergy = esvNonbondEnergy - esvBondedEnergy;
-            
-            esvLogger.append(format("  Total ESV Energy (bonded,nonbond,PME+vdW,sum):  %g  %g  %s  %g\n", 
-                    esvBondedEnergy, esvNonbondEnergy, "no_decomp", esvBondedEnergy + esvNonbondEnergy));
-            logger.info(esvLogger.toString());
-            esvLogger = new StringBuilder();
-        }
-        
-        totalTime = System.nanoTime() - totalTime;
-        
-        totalBondedEnergy = bondEnergy + restraintBondEnergy + angleEnergy
-                + stretchBendEnergy + ureyBradleyEnergy + outOfPlaneBendEnergy
-                + torsionEnergy + piOrbitalTorsionEnergy + improperTorsionEnergy
-                + torsionTorsionEnergy + ncsEnergy + restrainEnergy;
-        if (esvTerm) {
-            totalBondedEnergy += esvEnergy;
-        }
-        totalNonBondedEnergy = vanDerWaalsEnergy + totalElectrostaticEnergy + relativeSolvationEnergy;
-        totalEnergy = totalBondedEnergy + totalNonBondedEnergy + solvationEnergy;
-        
-        if (print || printOverride) {
-            StringBuilder sb = new StringBuilder("\n");
-            if (gradient) {
-                sb.append(" Computed Potential Energy and Atomic Coordinate Gradients\n");
-=======
 
             if (esvTerm) {
-                esvBiasEnergy = 0.0;
-                for (ExtendedVariable esv : esvList) {
-                    esvBiasEnergy += esv.getBiasEnergy();
-                    esvLogger.append(format("    ESV[%d] with lamedh %.4f contributed bias: %.4f", 
-                            esv.index, esv.getLamedh(), esv.getBiasEnergy()));
-                }
+                if (extendedSystem == null) {
+                    logger.severe("Extended system not properly initialized.");
+                }
+                // Calculate contribution to bonded terms.
+                boolean[] termFlags = new boolean[]{
+                        bondTerm, angleTerm, stretchBendTerm, ureyBradleyTerm, 
+                        outOfPlaneBendTerm, torsionTerm, piOrbitalTorsionTerm, torsionTorsionTerm, 
+                        improperTorsionTerm, restraintBondTerm};
+                BondedTerm[][] termArrays = new BondedTerm[][]{
+                    bonds, angles, stretchBends, ureyBradleys, 
+                    outOfPlaneBends, torsions, piOrbitalTorsions, torsionTorsions, 
+                    improperTorsions, restraintBonds
+                };
+                // Portion that should be *subtracted* from bondEnergy due to ESVs.
+                final double esvBondedEnergy = extendedSystem.bonded(termFlags, termArrays, gradient, lambdaBondedTerms);
+                // Energy due to eg. pH and zero/unity bias.
+                final double esvNonbondEnergy = extendedSystem.nonbonded(298.15);   // TODO PRIO generalize
+                esvEnergy = esvNonbondEnergy - esvBondedEnergy;
+
+                esvLogger.append(format("  Total ESV Energy (bonded,nonbond,PME+vdW,sum):  %g  %g  %s  %g\n", 
+                        esvBondedEnergy, esvNonbondEnergy, "no_decomp", esvBondedEnergy + esvNonbondEnergy));
+                logger.info(esvLogger.toString());
+                esvLogger = new StringBuilder();
             }
 
             totalTime = System.nanoTime() - totalTime;
@@ -1663,26 +1374,12 @@
             totalBondedEnergy = bondEnergy + restraintBondEnergy + angleEnergy
                     + stretchBendEnergy + ureyBradleyEnergy + outOfPlaneBendEnergy
                     + torsionEnergy + piOrbitalTorsionEnergy + improperTorsionEnergy
-                    + torsionTorsionEnergy + ncsEnergy + restrainEnergy + esvBiasEnergy;
+                    + torsionTorsionEnergy + ncsEnergy + restrainEnergy;
+            if (esvTerm) {
+                totalBondedEnergy += esvEnergy;
+            }
             totalNonBondedEnergy = vanDerWaalsEnergy + totalElectrostaticEnergy + relativeSolvationEnergy;
             totalEnergy = totalBondedEnergy + totalNonBondedEnergy + solvationEnergy;
-
-            if (ESV_DEBUG && numESVs > 0) {
-                esvLogger.append(format(" Total ESV bias energy: %12.8", esvBiasEnergy));
-                logger.info(esvLogger.toString());
-                esvLogger = new StringBuilder(String.format(" Lamedh Scaling: "));
-            }
-            if (print || printOverride) {
-                StringBuilder sb = new StringBuilder("\n");
-                if (gradient) {
-                    sb.append(" Computed Potential Energy and Atomic Coordinate Gradients\n");
-                } else {
-                    sb.append(" Computed Potential Energy\n");
-                }
-                sb.append(this);
-                logger.info(sb.toString());
-            }
-            return totalEnergy;
         } catch (EnergyException ex) {
             if (printOnFailure) {
                 String timeString = LocalDateTime.now().format(DateTimeFormatter.
@@ -1699,12 +1396,24 @@
             }
             if (ex.doCauseSevere()) {
                 logger.log(Level.SEVERE, " Error in calculating energies or gradients", ex);
->>>>>>> d8d6a316
             } else {
                 throw ex; // Rethrow exception
             }
-            return 0; // Should ordinarily be unreachable.
-        }
+            return 0;
+        }
+        
+        
+        if (print || printOverride) {
+            StringBuilder sb = new StringBuilder("\n");
+            if (gradient) {
+                sb.append(" Computed Potential Energy and Atomic Coordinate Gradients\n");
+            } else {
+                sb.append(" Computed Potential Energy\n");
+            }
+            sb.append(this);
+            logger.info(sb.toString());
+        }
+        return totalEnergy;
     }
 
     /**
@@ -2459,45 +2168,7 @@
         }
         return d2EdLambda2;
     }
-
-<<<<<<< HEAD
-=======
-    public double[] getd2EdLdh2() {
-        List<double[]> terms = new ArrayList<>();
-        double[] bias = new double[numESVs];
-        for (int i = 0; i < numESVs; i++) {
-            bias[i] = esvList.get(i).getBiasEnergy();
-        }
-        terms.add(bias);
-        if (!lambdaBondedTerms) {
-            if (vanderWaalsTerm) {
-                terms.add(vanderWaals.getd2EdLdh2());
-            }
-            if (multipoleTerm) {
-//                 TODO terms.add(particleMeshEwald.getd2EdLdh2());
-            }
-            if (restraintBondTerm) {
-                for (int i = 0; i < nRestraintBonds; i++) {
-                    // TODO terms.add(restraintBonds[i].getd2EdLdh2());
-                }
-            }
-            if (ncsTerm && ncsRestraint != null) {
-                // TODO terms.add(ncsRestraint.getd2EdLdh2());
-            }
-            if (restrainTerm && !coordRestraints.isEmpty()) {
-                for (CoordRestraint restraint : coordRestraints) {
-                    // TODO terms.add(restraint.getd2EdLdh2());
-                }
-            }
-            if (comTerm && comRestraint != null) {
-                // TODO terms.add(comRestraint.getd2EdLdh2());
-            }
-        }
-        if (terms.isEmpty()) {
-            return new double[numESVs]; // zeroes
-        }
-        return eleSum1DArrays(terms, numESVs);
-    }
+    
     /**
      * Sets the printOnFailure flag; if override is true, over-rides any existing
      * property. Essentially sets the default value of printOnFailure for an
@@ -2530,7 +2201,6 @@
         return printOnFailure;
     }
 
->>>>>>> d8d6a316
     /**
      * <p>
      * setRestraintBond</p>
