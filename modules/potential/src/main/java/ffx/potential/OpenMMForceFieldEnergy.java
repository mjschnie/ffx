/**
 * Title: Force Field X.
 *
 * Description: Force Field X - Software for Molecular Biophysics.
 *
 * Copyright: Copyright (c) Michael J. Schnieders 2001-2017.
 *
 * This file is part of Force Field X.
 *
 * Force Field X is free software; you can redistribute it and/or modify it
 * under the terms of the GNU General Public License version 3 as published by
 * the Free Software Foundation.
 *
 * Force Field X is distributed in the hope that it will be useful, but WITHOUT
 * ANY WARRANTY; without even the implied warranty of MERCHANTABILITY or FITNESS
 * FOR A PARTICULAR PURPOSE. See the GNU General Public License for more
 * details.
 *
 * You should have received a copy of the GNU General Public License along with
 * Force Field X; if not, write to the Free Software Foundation, Inc., 59 Temple
 * Place, Suite 330, Boston, MA 02111-1307 USA
 *
 * Linking this library statically or dynamically with other modules is making a
 * combined work based on this library. Thus, the terms and conditions of the
 * GNU General Public License cover the whole combination.
 *
 * As a special exception, the copyright holders of this library give you
 * permission to link this library with independent modules to produce an
 * executable, regardless of the license terms of these independent modules, and
 * to copy and distribute the resulting executable under terms of your choice,
 * provided that you also meet, for each linked independent module, the terms
 * and conditions of the license of that module. An independent module is a
 * module which is not derived from or based on this library. If you modify this
 * library, you may extend this exception to your version of the library, but
 * you are not obligated to do so. If you do not wish to do so, delete this
 * exception statement from your version.
 */
package ffx.potential;

import java.util.ArrayList;
import java.util.Arrays;
import java.util.LinkedHashMap;
import java.util.List;
import java.util.logging.Level;
import java.util.logging.Logger;

import com.sun.jna.Pointer;
import com.sun.jna.ptr.PointerByReference;

import static org.apache.commons.math3.util.FastMath.sqrt;

import simtk.openmm.OpenMMAmoebaLibrary.OpenMM_AmoebaVdwForce_NonbondedMethod;
import simtk.openmm.OpenMMLibrary.OpenMM_Boolean;
import simtk.openmm.OpenMM_Vec3;

import static simtk.openmm.OpenMMAmoebaLibrary.*;
import static simtk.openmm.OpenMMAmoebaLibrary.OpenMM_AmoebaMultipoleForce_CovalentType.OpenMM_AmoebaMultipoleForce_Covalent12;
import static simtk.openmm.OpenMMAmoebaLibrary.OpenMM_AmoebaMultipoleForce_CovalentType.OpenMM_AmoebaMultipoleForce_Covalent13;
import static simtk.openmm.OpenMMAmoebaLibrary.OpenMM_AmoebaMultipoleForce_CovalentType.OpenMM_AmoebaMultipoleForce_Covalent14;
import static simtk.openmm.OpenMMAmoebaLibrary.OpenMM_AmoebaMultipoleForce_CovalentType.OpenMM_AmoebaMultipoleForce_Covalent15;
import static simtk.openmm.OpenMMAmoebaLibrary.OpenMM_AmoebaMultipoleForce_CovalentType.OpenMM_AmoebaMultipoleForce_PolarizationCovalent11;
import static simtk.openmm.OpenMMAmoebaLibrary.OpenMM_AmoebaMultipoleForce_CovalentType.OpenMM_AmoebaMultipoleForce_PolarizationCovalent12;
import static simtk.openmm.OpenMMAmoebaLibrary.OpenMM_AmoebaMultipoleForce_CovalentType.OpenMM_AmoebaMultipoleForce_PolarizationCovalent13;
import static simtk.openmm.OpenMMAmoebaLibrary.OpenMM_AmoebaMultipoleForce_CovalentType.OpenMM_AmoebaMultipoleForce_PolarizationCovalent14;
import static simtk.openmm.OpenMMAmoebaLibrary.OpenMM_AmoebaMultipoleForce_MultipoleAxisTypes.OpenMM_AmoebaMultipoleForce_Bisector;
import static simtk.openmm.OpenMMAmoebaLibrary.OpenMM_AmoebaMultipoleForce_MultipoleAxisTypes.OpenMM_AmoebaMultipoleForce_NoAxisType;
import static simtk.openmm.OpenMMAmoebaLibrary.OpenMM_AmoebaMultipoleForce_MultipoleAxisTypes.OpenMM_AmoebaMultipoleForce_ThreeFold;
import static simtk.openmm.OpenMMAmoebaLibrary.OpenMM_AmoebaMultipoleForce_MultipoleAxisTypes.OpenMM_AmoebaMultipoleForce_ZBisect;
import static simtk.openmm.OpenMMAmoebaLibrary.OpenMM_AmoebaMultipoleForce_MultipoleAxisTypes.OpenMM_AmoebaMultipoleForce_ZOnly;
import static simtk.openmm.OpenMMAmoebaLibrary.OpenMM_AmoebaMultipoleForce_MultipoleAxisTypes.OpenMM_AmoebaMultipoleForce_ZThenX;
import static simtk.openmm.OpenMMAmoebaLibrary.OpenMM_AmoebaMultipoleForce_NonbondedMethod.OpenMM_AmoebaMultipoleForce_NoCutoff;
import static simtk.openmm.OpenMMAmoebaLibrary.OpenMM_AmoebaMultipoleForce_NonbondedMethod.OpenMM_AmoebaMultipoleForce_PME;
import static simtk.openmm.OpenMMAmoebaLibrary.OpenMM_AmoebaMultipoleForce_PolarizationType.OpenMM_AmoebaMultipoleForce_Direct;
import static simtk.openmm.OpenMMAmoebaLibrary.OpenMM_AmoebaMultipoleForce_PolarizationType.OpenMM_AmoebaMultipoleForce_Mutual;
import static simtk.openmm.OpenMMLibrary.*;
import static simtk.openmm.OpenMMLibrary.OpenMM_Boolean.OpenMM_False;
import static simtk.openmm.OpenMMLibrary.OpenMM_Boolean.OpenMM_True;
import static simtk.openmm.OpenMMLibrary.OpenMM_State_DataType.*;

import ffx.crystal.Crystal;
import ffx.potential.bonded.Angle;
import ffx.potential.bonded.Atom;
import ffx.potential.bonded.Bond;
<<<<<<< HEAD
import ffx.potential.bonded.OutOfPlaneBend;
=======
>>>>>>> 4dae7c3d
import ffx.potential.bonded.PiOrbitalTorsion;
import ffx.potential.bonded.StretchBend;
import ffx.potential.bonded.Torsion;
import ffx.potential.bonded.TorsionTorsion;
import ffx.potential.bonded.UreyBradley;
import ffx.potential.nonbonded.GeneralizedKirkwood;
import ffx.potential.nonbonded.GeneralizedKirkwood.NonPolar;
import ffx.potential.nonbonded.NonbondedCutoff;
import ffx.potential.nonbonded.ParticleMeshEwald;
import ffx.potential.nonbonded.ParticleMeshEwald.Polarization;
import ffx.potential.nonbonded.ReciprocalSpace;
import ffx.potential.nonbonded.VanDerWaals;
import ffx.potential.nonbonded.VanDerWaalsForm;
import ffx.potential.parameters.AngleType;
import ffx.potential.parameters.BondType;
import ffx.potential.parameters.MultipoleType;
import ffx.potential.parameters.PiTorsionType;
import ffx.potential.parameters.PolarizeType;
import ffx.potential.parameters.TorsionTorsionType;
import ffx.potential.parameters.TorsionType;
import ffx.potential.parameters.UreyBradleyType;
import ffx.potential.parameters.VDWType;

import static ffx.potential.parameters.ForceField.toPropertyForm;
import ffx.potential.parameters.OutOfPlaneBendType;
import ffx.potential.parameters.TorsionTorsionType;
import ffx.potential.parameters.TorsionType;

/**
 * Compute the potential energy and derivatives using OpenMM.
 *
 * @author Michael J. Schnieders
 *
 * @since 1.0
 */
public class OpenMMForceFieldEnergy extends ForceFieldEnergy {

    private static final Logger logger = Logger.getLogger(OpenMMForceFieldEnergy.class.getName());

    private ForceFieldEnergy ffxForceFieldEnergy;

    private PointerByReference openMMSystem;
    private PointerByReference openMMIntegrator;
    private PointerByReference platform;
    private PointerByReference context;
    private PointerByReference state;

    private PointerByReference initialPosInNm;
    private PointerByReference openMMForces;

    /**
     * OpenMMForceFieldEnergy constructor.
     *
     * @param molecularAssembly
     */
    public OpenMMForceFieldEnergy(MolecularAssembly molecularAssembly) {
        super(molecularAssembly);

        ffxForceFieldEnergy = molecularAssembly.getPotentialEnergy();

        logger.info("\n\n Initializing OpenMM");

        // Print out the OpenMM Version.
        Pointer version = OpenMM_Platform_getOpenMMVersion();
        logger.log(Level.INFO, " OpenMM Version: {0}", version.getString(0));

        // Print out the OpenMM plugin directory.
        Pointer pluginDir = OpenMM_Platform_getDefaultPluginsDirectory();
        logger.log(Level.INFO, " OpenMM Plugin Dir: {0}", pluginDir.getString(0));

        /**
         * Load plugins and print out plugins.
         *
         * Call the method twice to avoid a bug in OpenMM where not all
         * platforms are list after the first call.
         */
        PointerByReference platforms = OpenMM_Platform_loadPluginsFromDirectory(pluginDir.getString(0));
        OpenMM_StringArray_destroy(platforms);
        platforms = OpenMM_Platform_loadPluginsFromDirectory(pluginDir.getString(0));

        platforms = OpenMM_Platform_loadPluginsFromDirectory(pluginDir.getString(0));
        int numPlatforms = OpenMM_Platform_getNumPlatforms();
        boolean cuda = false;
        logger.log(Level.INFO, " Number of OpenMM Plugins: {0}", numPlatforms);
        for (int i = 0; i < numPlatforms; i++) {
            Pointer platformPtr = OpenMM_StringArray_get(platforms, i);
            String platform = platformPtr.getString(0);
            logger.log(Level.INFO, " Plugin Library :{0}", platform);
            if (platform.toUpperCase().contains("AMOEBACUDA")) {
                cuda = true;
            }
        }
        OpenMM_StringArray_destroy(platforms);

        /**
         * Extra logging to print out plugins that failed to load.
         */
        if (logger.isLoggable(Level.FINE)) {
            PointerByReference pluginFailers = OpenMM_Platform_getPluginLoadFailures();
            int numFailures = OpenMM_StringArray_getSize(pluginFailers);
            for (int i = 0; i < numFailures; i++) {
                Pointer message = OpenMM_StringArray_get(pluginFailers, i);
                logger.log(Level.FINE, " Plugin load failure: {0}", message.getString(0));
            }
            OpenMM_StringArray_destroy(pluginFailers);
        }

        // Create the OpenMM System
        openMMSystem = OpenMM_System_create();
        logger.info(" Created OpenMM System");

        openMMIntegrator = OpenMM_VerletIntegrator_create(0.001);
        logger.info(" Created OpenMM Integrator");

        if (cuda) {
            platform = OpenMM_Platform_getPlatformByName("CUDA");
            logger.info(" Created OpenMM AMOEBA CUDA Plaform");
        } else {
            platform = OpenMM_Platform_getPlatformByName("Reference");
            logger.info(" Created OpenMM AMOEBA Reference Plaform");
        }

        // Load atoms.
        addAtoms();

        // CCOM remover.
        addCCOMRemover();

<<<<<<< HEAD
        // Add Bond Forces.
         addBonds();
        // Reference: https://github.com/jayponder/tinker/blob/release/openmm/ommstuff.cpp
        // Add Angle Forces: to do by Mallory - see setupAmoebaAngleForce line 1952 of ommsetuff.cpp
        // Add Urey-Bradley Forces: to do by Hernan - see setupAmoebaUreyBradleyForce line 2115 of openmm-stuff.cpp
        addUreyBradleys();
        
        addStretchBendForce();
        
        addOutOfPlaneBendForce();
        
        // Add vdW force.
        addVDWForce();

        //Add multipole forces.
=======
        // Add Bond Force.
        addBonds();

        // Add Angle Force.
        addAngles();
        addInPlaneAngles();

        // Add Urey-Bradley Force.
        addUreyBradleys();

        // Add Stretch-Bend Force.
        addStretchBendForce();

        // Add Torsion Force.
        addTorsions();

        // Add Pi-Torsion Force.
        addPiTorsions();

        // Add Torsion-Torsion Force.
        addTorsionTorsions();

        // Add vdW Force.
        addVDWForce();

        // Add Multipole Force.
>>>>>>> 4dae7c3d
        addMultipoleForce();

        // Set periodic box vectors.
        setDefaultPeriodicBoxVectors();

        // Set initial position.
        loadPositions();

        // Create a context.
        context = OpenMM_Context_create_2(openMMSystem, openMMIntegrator, platform);

        // Load positions into the context.
        OpenMM_Context_setPositions(context, initialPosInNm);

        int infoMask = OpenMM_State_Positions;
        infoMask += OpenMM_State_Forces;
        infoMask += OpenMM_State_Energy;

        state = OpenMM_Context_getState(context, infoMask, 0);

        openMMForces = OpenMM_State_getForces(state);
        double openMMPotentialEnergy = OpenMM_State_getPotentialEnergy(state) / OpenMM_KJPerKcal;

        logger.log(Level.INFO, " OpenMM Energy: {0}", openMMPotentialEnergy);

        // Free the OpenMM System.
        freeOpenMM();
        logger.info(" Destroyed the Context, Integrator, and OpenMMSystem.");
    }

    private void freeOpenMM() {
        OpenMM_Context_destroy(context);
        OpenMM_Integrator_destroy(openMMIntegrator);
        OpenMM_System_destroy(openMMSystem);
    }

    private void addAtoms() {
        Atom[] atoms = molecularAssembly.getAtomArray();
        int nAtoms = atoms.length;
        for (int i = 0; i < nAtoms; i++) {
            Atom atom = atoms[i];
            OpenMM_System_addParticle(openMMSystem, atom.getMass());
        }
        logger.log(Level.INFO, " Added particles ({0})", nAtoms);
    }

    private void addCCOMRemover() {
        int frequency = 100;
        PointerByReference cMMotionRemover = OpenMM_CMMotionRemover_create(frequency);
        OpenMM_System_addForce(openMMSystem, cMMotionRemover);
        logger.log(Level.INFO, " Added center of mass motion remover (frequency: {0})", frequency);
    }

    private void addBonds() {
        Bond bonds[] = ffxForceFieldEnergy.getBonds();
        int nBonds = bonds.length;

        if (nBonds < 1) {
            return;
        }

        PointerByReference amoebaBondForce = OpenMM_AmoebaBondForce_create();
        double kParameterConversion = OpenMM_KJPerKcal / (OpenMM_NmPerAngstrom * OpenMM_NmPerAngstrom);

        for (int i = 0; i < nBonds; i++) {
            Bond bond = bonds[i];
            int i1 = bond.getAtom(0).getXyzIndex() - 1;
            int i2 = bond.getAtom(1).getXyzIndex() - 1;
            BondType bondType = bond.bondType;
            OpenMM_AmoebaBondForce_addBond(amoebaBondForce, i1, i2,
                    bond.bondType.distance * OpenMM_NmPerAngstrom,
                    kParameterConversion * bondType.forceConstant * BondType.units);

        }
        OpenMM_AmoebaBondForce_setAmoebaGlobalBondCubic(amoebaBondForce,
                BondType.cubic / OpenMM_NmPerAngstrom);
        OpenMM_AmoebaBondForce_setAmoebaGlobalBondQuartic(amoebaBondForce,
                BondType.quartic / (OpenMM_NmPerAngstrom * OpenMM_NmPerAngstrom));

        OpenMM_System_addForce(openMMSystem, amoebaBondForce);
        logger.log(Level.INFO, " Added bonds ({0})", nBonds);
    }

    private void addAngles() {
        Angle angles[] = ffxForceFieldEnergy.getAngles();
        if (angles == null || angles.length < 1) {
            return;
        }
        int nAngles = angles.length;
        List<Angle> normalAngles = new ArrayList<>();
        // Sort all normal angles from in-plane angles
        for (int i = 0; i < nAngles; i++) {
            if (angles[i].getAngleMode() == Angle.AngleMode.NORMAL) {
                normalAngles.add(angles[i]);
            }
        }
        nAngles = normalAngles.size();
        if (nAngles < 1) {
            return;
        }
        PointerByReference amoebaAngleForce = OpenMM_AmoebaAngleForce_create();
        for (int i = 0; i < nAngles; i++) {
            Angle angle = normalAngles.get(i);
            int i1 = angle.getAtom(0).getXyzIndex() - 1;
            int i2 = angle.getAtom(1).getXyzIndex() - 1;
            int i3 = angle.getAtom(2).getXyzIndex() - 1;
            int nh = angle.nh;
            OpenMM_AmoebaAngleForce_addAngle(amoebaAngleForce, i1, i2, i3,
                    angle.angleType.angle[nh], OpenMM_KJPerKcal * AngleType.units * angle.angleType.forceConstant);
        }
        OpenMM_AmoebaAngleForce_setAmoebaGlobalAngleCubic(amoebaAngleForce, AngleType.cubic);
        OpenMM_AmoebaAngleForce_setAmoebaGlobalAngleQuartic(amoebaAngleForce, AngleType.quartic);
        OpenMM_AmoebaAngleForce_setAmoebaGlobalAnglePentic(amoebaAngleForce, AngleType.quintic);
        OpenMM_AmoebaAngleForce_setAmoebaGlobalAngleSextic(amoebaAngleForce, AngleType.sextic);
        OpenMM_System_addForce(openMMSystem, amoebaAngleForce);
        logger.log(Level.INFO, " Added angles ({0})", nAngles);
    }

    private void addInPlaneAngles() {
        Angle angles[] = ffxForceFieldEnergy.getAngles();
        if (angles == null || angles.length < 1) {
            return;
        }
        int nAngles = angles.length;
        List<Angle> inPlaneAngles = new ArrayList<>();
        //Sort all in-plane angles from normal angles
        for (int i = 0; i < nAngles; i++) {
            if (angles[i].getAngleMode() == Angle.AngleMode.IN_PLANE) {
                inPlaneAngles.add(angles[i]);
            }
        }
        nAngles = inPlaneAngles.size();
        if (nAngles < 1) {
            return;
        }
        PointerByReference amoebaInPlaneAngleForce = OpenMM_AmoebaInPlaneAngleForce_create();
        for (int i = 0; i < nAngles; i++) {
            Angle angle = inPlaneAngles.get(i);
            int i1 = angle.getAtom(0).getXyzIndex() - 1;
            int i2 = angle.getAtom(1).getXyzIndex() - 1;
            int i3 = angle.getAtom(2).getXyzIndex() - 1;
            int i4 = angle.getAtom4().getXyzIndex() - 1;
            int nh = angle.nh;
            OpenMM_AmoebaInPlaneAngleForce_addAngle(amoebaInPlaneAngleForce, i1, i2, i3, i4,
                    angle.angleType.angle[nh], OpenMM_KJPerKcal * AngleType.units * angle.angleType.forceConstant);
        }
        OpenMM_AmoebaInPlaneAngleForce_setAmoebaGlobalInPlaneAngleCubic(amoebaInPlaneAngleForce, AngleType.cubic);
        OpenMM_AmoebaInPlaneAngleForce_setAmoebaGlobalInPlaneAngleQuartic(amoebaInPlaneAngleForce, AngleType.quartic);
        OpenMM_AmoebaInPlaneAngleForce_setAmoebaGlobalInPlaneAnglePentic(amoebaInPlaneAngleForce, AngleType.quintic);
        OpenMM_AmoebaInPlaneAngleForce_setAmoebaGlobalInPlaneAngleSextic(amoebaInPlaneAngleForce, AngleType.sextic);
        OpenMM_System_addForce(openMMSystem, amoebaInPlaneAngleForce);
        logger.log(Level.INFO, " Added in-plane angles ({0})", nAngles);
    }

    private void addUreyBradleys() {
        UreyBradley ureyBradleys[] = ffxForceFieldEnergy.getUreyBradleys();
        if (ureyBradleys == null || ureyBradleys.length < 1) {
            return;
        }
        PointerByReference amoebaBondForce = OpenMM_AmoebaBondForce_create();
        double kParameterConversion = UreyBradleyType.units * OpenMM_KJPerKcal / (OpenMM_NmPerAngstrom * OpenMM_NmPerAngstrom);
        int nUreys = ureyBradleys.length;
        for (int i = 0; i < nUreys; i++) {
            UreyBradley ureyBradley = ureyBradleys[i];
            int i1 = ureyBradley.getAtom(0).getXyzIndex() - 1;
            int i2 = ureyBradley.getAtom(2).getXyzIndex() - 1;
            UreyBradleyType ureyBradleyType = ureyBradley.ureyBradleyType;
            OpenMM_AmoebaBondForce_addBond(amoebaBondForce, i1, i2,
                    ureyBradleyType.distance * OpenMM_NmPerAngstrom,
                    ureyBradleyType.forceConstant * kParameterConversion);
        }

        OpenMM_AmoebaBondForce_setAmoebaGlobalBondCubic(amoebaBondForce,
                UreyBradleyType.cubic / OpenMM_NmPerAngstrom);
        OpenMM_AmoebaBondForce_setAmoebaGlobalBondQuartic(amoebaBondForce,
                UreyBradleyType.quartic / (OpenMM_NmPerAngstrom * OpenMM_NmPerAngstrom));

        OpenMM_System_addForce(openMMSystem, amoebaBondForce);
        logger.log(Level.INFO, " Added Urey-Bradleys ({0})", nUreys);
    }
<<<<<<< HEAD
    
    private void addOutOfPlaneBendForce(){
        PointerByReference amoebaOutOfPlaneBendForce = OpenMM_AmoebaOutOfPlaneBendForce_create();
        OutOfPlaneBend outOfPlaneBends[] = ffxForceFieldEnergy.getOutOfPlaneBends();
        int nOutOfPlaneBends = outOfPlaneBends.length;
        
        for (int i = 0; i < nOutOfPlaneBends; i++){
            OutOfPlaneBend outOfPlaneBend = outOfPlaneBends[i];
            int i1 = outOfPlaneBend.getAtom(0).getXyzIndex() - 1;
            int i2 = outOfPlaneBend.getAtom(1).getXyzIndex() - 1;
            int i3 = outOfPlaneBend.getAtom(2).getXyzIndex() - 1;
            int i4 = outOfPlaneBend.getAtom(3).getXyzIndex() - 1;
            OutOfPlaneBendType outOfPlaneBendType = outOfPlaneBend.outOfPlaneBendType;
            
            OpenMM_AmoebaOutOfPlaneBendForce_addOutOfPlaneBend(amoebaOutOfPlaneBendForce, i1, i2, i3, i4,
                    OpenMM_KJPerKcal*outOfPlaneBend.outOfPlaneBendType.forceConstant*OutOfPlaneBendType.units);
        }
        OpenMM_AmoebaOutOfPlaneBendForce_setAmoebaGlobalOutOfPlaneBendCubic(amoebaOutOfPlaneBendForce, OutOfPlaneBendType.cubic);
        OpenMM_AmoebaOutOfPlaneBendForce_setAmoebaGlobalOutOfPlaneBendQuartic(amoebaOutOfPlaneBendForce, OutOfPlaneBendType.quartic);
        OpenMM_AmoebaOutOfPlaneBendForce_setAmoebaGlobalOutOfPlaneBendPentic(amoebaOutOfPlaneBendForce, OutOfPlaneBendType.quintic);
        OpenMM_AmoebaOutOfPlaneBendForce_setAmoebaGlobalOutOfPlaneBendSextic(amoebaOutOfPlaneBendForce, OutOfPlaneBendType.sextic);
        
        OpenMM_System_addForce(openMMSystem, amoebaOutOfPlaneBendForce);
        logger.log(Level.INFO, " Added Out Of Plane Bends ({0})", nOutOfPlaneBends);
    }
    
    private void addStretchBendForce(){
        PointerByReference amoebaStretchBendForce = OpenMM_AmoebaStretchBendForce_create();
=======

    private void addStretchBendForce() {
>>>>>>> 4dae7c3d
        StretchBend stretchBends[] = ffxForceFieldEnergy.getStretchBends();
        if (stretchBends == null || stretchBends.length < 1) {
            return;
        }
        int nStretchBends = stretchBends.length;
        PointerByReference amoebaStretchBendForce = OpenMM_AmoebaStretchBendForce_create();
        for (int i = 0; i < nStretchBends; i++) {
            StretchBend stretchBend = stretchBends[i];
            int i1 = stretchBend.getAtom(0).getXyzIndex() - 1;
            int i2 = stretchBend.getAtom(1).getXyzIndex() - 1;
            int i3 = stretchBend.getAtom(2).getXyzIndex() - 1;
            double angle = stretchBend.angleEq;
            double beq0 = stretchBend.bond0Eq;
            double beq1 = stretchBend.bond1Eq;
            double fc0 = stretchBend.force0;
            double fc1 = stretchBend.force1;
            OpenMM_AmoebaStretchBendForce_addStretchBend(amoebaStretchBendForce, i1, i2, i3,
                    beq0 * OpenMM_NmPerAngstrom, beq1 * OpenMM_NmPerAngstrom, OpenMM_RadiansPerDegree * angle,
                    (OpenMM_KJPerKcal / OpenMM_NmPerAngstrom) * fc0, (OpenMM_KJPerKcal / OpenMM_NmPerAngstrom) * fc1);

        }
        OpenMM_System_addForce(openMMSystem, amoebaStretchBendForce);
        logger.log(Level.INFO, " Added Stretch Bends ({0})", nStretchBends);
    }

    private void addTorsions() {
        Torsion torsions[] = ffxForceFieldEnergy.getTorsions();
        if (torsions == null || torsions.length < 1) {
            return;
        }
        int nTorsions = torsions.length;
        PointerByReference amoebaTorsionForce = OpenMM_PeriodicTorsionForce_create();
        for (int i = 0; i < nTorsions; i++) {
            Torsion torsion = torsions[i];
            int a1 = torsion.getAtom(0).getXyzIndex() - 1;
            int a2 = torsion.getAtom(1).getXyzIndex() - 1;
            int a3 = torsion.getAtom(2).getXyzIndex() - 1;
            int a4 = torsion.getAtom(3).getXyzIndex() - 1;
            TorsionType torsionType = torsion.torsionType;
            int nTerms = torsionType.phase.length;
            for (int j = 0; j < nTerms; j++) {
                OpenMM_PeriodicTorsionForce_addTorsion(amoebaTorsionForce,
                        a1, a2, a3, a4, j + 1,
                        torsionType.phase[j] * OpenMM_RadiansPerDegree,
                        OpenMM_KJPerKcal * torsion.units * torsionType.amplitude[j]);
            }
        }

        OpenMM_System_addForce(openMMSystem, amoebaTorsionForce);
        logger.log(Level.INFO, " Added Torsions ({0})", nTorsions);
    }

    private void addPiTorsions() {
        PiOrbitalTorsion piOrbitalTorsions[] = ffxForceFieldEnergy.getPiOrbitalTorsions();
        if (piOrbitalTorsions == null || piOrbitalTorsions.length < 1) {
            return;
        }
        int nPiOrbitalTorsions = piOrbitalTorsions.length;
        PointerByReference amoebaPiTorsionForce = OpenMM_AmoebaPiTorsionForce_create();
        double units = PiTorsionType.units;
        for (int i = 0; i < nPiOrbitalTorsions; i++) {
            PiOrbitalTorsion piOrbitalTorsion = piOrbitalTorsions[i];
            int a1 = piOrbitalTorsion.getAtom(0).getXyzIndex() - 1;
            int a2 = piOrbitalTorsion.getAtom(1).getXyzIndex() - 1;
            int a3 = piOrbitalTorsion.getAtom(2).getXyzIndex() - 1;
            int a4 = piOrbitalTorsion.getAtom(3).getXyzIndex() - 1;
            int a5 = piOrbitalTorsion.getAtom(4).getXyzIndex() - 1;
            int a6 = piOrbitalTorsion.getAtom(5).getXyzIndex() - 1;
            PiTorsionType type = piOrbitalTorsion.piTorsionType;
            OpenMM_AmoebaPiTorsionForce_addPiTorsion(amoebaPiTorsionForce,
                    a1, a2, a3, a4, a5, a6,
                    OpenMM_KJPerKcal * type.forceConstant * units);
        }
        OpenMM_System_addForce(openMMSystem, amoebaPiTorsionForce);
        logger.log(Level.INFO, " Added Pi-Orbital Torsions ({0})", nPiOrbitalTorsions);
    }

    private void addTorsionTorsions() {
        TorsionTorsion torsionTorsions[] = ffxForceFieldEnergy.getTorsionTorsions();
        if (torsionTorsions == null || torsionTorsions.length < 1) {
            return;
        }
        /**
         * Load the torsion-torsions.
         */

        int nTypes = 0;
        LinkedHashMap<String, TorsionTorsionType> torTorTypes = new LinkedHashMap<>();

        int nTorsionTorsions = torsionTorsions.length;
        PointerByReference amoebaTorsionTorsionForce = OpenMM_AmoebaTorsionTorsionForce_create();
        for (int i = 0; i < nTorsionTorsions; i++) {
            TorsionTorsion torsionTorsion = torsionTorsions[i];
            int ia = torsionTorsion.getAtom(0).getXyzIndex() - 1;
            int ib = torsionTorsion.getAtom(1).getXyzIndex() - 1;
            int ic = torsionTorsion.getAtom(2).getXyzIndex() - 1;
            int id = torsionTorsion.getAtom(3).getXyzIndex() - 1;
            int ie = torsionTorsion.getAtom(4).getXyzIndex() - 1;

            TorsionTorsionType torsionTorsionType = torsionTorsion.torsionTorsionType;
            String key = torsionTorsionType.getKey();
            /**
             * Check if the TorTor parameters have already been added to the
             * Hash.
             */
            int gridIndex = 0;
            if (torTorTypes.containsKey(key)) {
                /**
                 * If the TorTor has been added, get its (ordered) index in the
                 * Hash.
                 */
                int index = 0;
                for (String entry : torTorTypes.keySet()) {
                    if (entry.equalsIgnoreCase(key)) {
                        gridIndex = index;
                        break;
                    } else {
                        index++;
                    }
                }
            } else {
                /**
                 * Add the new TorTor.
                 */
                torTorTypes.put(key, torsionTorsionType);
                gridIndex = nTypes;
                nTypes++;
            }

            Atom atom = torsionTorsion.getChiralAtom();
            int iChiral = -1;
            if (atom != null) {
                iChiral = atom.getXyzIndex() - 1;
            }
            OpenMM_AmoebaTorsionTorsionForce_addTorsionTorsion(amoebaTorsionTorsionForce,
                    ia, ib, ic, id, ie, iChiral, gridIndex);
        }
        /**
         * Load the Torsion-Torsion parameters.
         */
        PointerByReference values = OpenMM_DoubleArray_create(6);
        int gridIndex = 0;
        for (String key : torTorTypes.keySet()) {
            TorsionTorsionType torTorType = torTorTypes.get(key);
            int nx = torTorType.nx;
            int ny = torTorType.ny;
            double tx[] = torTorType.tx;
            double ty[] = torTorType.ty;
            double f[] = torTorType.energy;
            double dx[] = torTorType.dx;
            double dy[] = torTorType.dy;
            double dxy[] = torTorType.dxy;
            /**
             * Create the 3D grid.
             */
            PointerByReference grid3D = OpenMM_3D_DoubleArray_create(nx, ny, 6);
            int xIndex = 0;
            int yIndex = 0;
            for (int j = 0; j < nx * ny; j++) {
                int addIndex = 0;
                OpenMM_DoubleArray_set(values, addIndex++, tx[xIndex]);
                OpenMM_DoubleArray_set(values, addIndex++, ty[yIndex]);
                OpenMM_DoubleArray_set(values, addIndex++, OpenMM_KJPerKcal * f[j]);
                OpenMM_DoubleArray_set(values, addIndex++, OpenMM_KJPerKcal * dx[j]);
                OpenMM_DoubleArray_set(values, addIndex++, OpenMM_KJPerKcal * dy[j]);
                OpenMM_DoubleArray_set(values, addIndex++, OpenMM_KJPerKcal * dxy[j]);
                OpenMM_3D_DoubleArray_set(grid3D, yIndex, xIndex, values);
                xIndex++;
                if (xIndex == nx) {
                    xIndex = 0;
                    yIndex++;
                }
            }
            OpenMM_AmoebaTorsionTorsionForce_setTorsionTorsionGrid(amoebaTorsionTorsionForce, gridIndex++, grid3D);
            OpenMM_3D_DoubleArray_destroy(grid3D);
        }
        OpenMM_DoubleArray_destroy(values);
        OpenMM_System_addForce(openMMSystem, amoebaTorsionTorsionForce);
        logger.log(Level.INFO, " Added Torsion-Torsions ({0})", nTorsionTorsions);
    }

    private void addVDWForce() {
        VanDerWaals vdW = ffxForceFieldEnergy.getVdwNode();
        if (vdW == null) {
            return;
        }

        PointerByReference amoebaVdwForce = OpenMM_AmoebaVdwForce_create();
        OpenMM_System_addForce(openMMSystem, amoebaVdwForce);
        OpenMM_Force_setForceGroup(amoebaVdwForce, 1);

        VanDerWaalsForm vdwForm = vdW.getVDWForm();
        NonbondedCutoff nonbondedCutoff = vdW.getNonbondedCutoff();
        Crystal crystal = ffxForceFieldEnergy.getCrystal();

        double radScale = 1.0;
        if (vdwForm.radiusSize == VanDerWaalsForm.RADIUS_SIZE.DIAMETER) {
            radScale = 0.5;
        }

        /**
         * Note that the API says it wants a SIGMA value.
         */
        if (vdwForm.radiusType == VanDerWaalsForm.RADIUS_TYPE.R_MIN) {
            //radScale *= 1.122462048309372981;
        }

        int ired[] = vdW.getReductionIndex();
        Atom[] atoms = molecularAssembly.getAtomArray();
        int nAtoms = atoms.length;
        for (int i = 0; i < nAtoms; i++) {
            Atom atom = atoms[i];
            VDWType vdwType = atom.getVDWType();
            OpenMM_AmoebaVdwForce_addParticle(amoebaVdwForce,
                    ired[i], OpenMM_NmPerAngstrom * vdwType.radius * radScale,
                    OpenMM_KJPerKcal * vdwType.wellDepth,
                    vdwType.reductionFactor);
        }

        // OpenMM_AmoebaVdwForce_setSigmaCombiningRule(amoebaVdwForce, toPropertyForm(vdwForm.radiusRule.name()));
        // OpenMM_AmoebaVdwForce_setEpsilonCombiningRule(amoebaVdwForce, toPropertyForm(vdwForm.epsilonRule.name()));
        OpenMM_AmoebaVdwForce_setCutoffDistance(amoebaVdwForce, nonbondedCutoff.off * OpenMM_NmPerAngstrom);
        OpenMM_AmoebaVdwForce_setUseDispersionCorrection(amoebaVdwForce, OpenMM_Boolean.OpenMM_False);

        if (crystal.aperiodic()) {
            OpenMM_AmoebaVdwForce_setNonbondedMethod(amoebaVdwForce,
                    OpenMM_AmoebaVdwForce_NonbondedMethod.OpenMM_AmoebaVdwForce_NoCutoff);
        } else {
            OpenMM_AmoebaVdwForce_setNonbondedMethod(amoebaVdwForce,
                    OpenMM_AmoebaVdwForce_NonbondedMethod.OpenMM_AmoebaVdwForce_CutoffPeriodic);
        }

        /**
         * Create exclusion lists.
         */
        PointerByReference exclusions = OpenMM_IntArray_create(0);
        double mask[] = new double[nAtoms];
        Arrays.fill(mask, 1.0);
        for (int i = 0; i < nAtoms; i++) {
            OpenMM_IntArray_append(exclusions, i);
            vdW.applyMask(mask, i);
            for (int j = 0; j < nAtoms; j++) {
                if (mask[j] == 0.0) {
                    OpenMM_IntArray_append(exclusions, j);
                }
            }
            vdW.removeMask(mask, i);
            OpenMM_AmoebaVdwForce_setParticleExclusions(amoebaVdwForce, i, exclusions);
            OpenMM_IntArray_resize(exclusions, 0);
        }
        OpenMM_IntArray_destroy(exclusions);
        logger.log(Level.INFO, " Added van der Waals force.");
    }

    private void addMultipoleForce() {
        ParticleMeshEwald pme = ffxForceFieldEnergy.getPmeNode();
        if (pme == null) {
            return;
        }
        int axisAtom[][] = pme.getAxisAtoms();
        double dipoleConversion = OpenMM_NmPerAngstrom;
        double quadrupoleConversion = OpenMM_NmPerAngstrom * OpenMM_NmPerAngstrom;
        double polarityConversion = OpenMM_NmPerAngstrom * OpenMM_NmPerAngstrom
                * OpenMM_NmPerAngstrom;
        double dampingFactorConversion = sqrt(OpenMM_NmPerAngstrom);

        PointerByReference amoebaMultipoleForce = OpenMM_AmoebaMultipoleForce_create();
        OpenMM_System_addForce(openMMSystem, amoebaMultipoleForce);
        OpenMM_Force_setForceGroup(amoebaMultipoleForce, 1);

        PointerByReference dipoles = OpenMM_DoubleArray_create(3);
        PointerByReference quadrupoles = OpenMM_DoubleArray_create(9);

        Atom[] atoms = molecularAssembly.getAtomArray();
        int nAtoms = atoms.length;
        for (int i = 0; i < nAtoms; i++) {
            Atom atom = atoms[i];
            MultipoleType multipoleType = atom.getMultipoleType();
            PolarizeType polarType = atom.getPolarizeType();

            /**
             * Define the frame definition.
             */
            int axisType = OpenMM_AmoebaMultipoleForce_NoAxisType;
            switch (multipoleType.frameDefinition) {
                case ZONLY:
                    axisType = OpenMM_AmoebaMultipoleForce_ZOnly;
                    break;
                case ZTHENX:
                    axisType = OpenMM_AmoebaMultipoleForce_ZThenX;
                    break;
                case BISECTOR:
                    axisType = OpenMM_AmoebaMultipoleForce_Bisector;
                    break;
                case ZTHENBISECTOR:
                    axisType = OpenMM_AmoebaMultipoleForce_ZBisect;
                    break;
                case TRISECTOR:
                    axisType = OpenMM_AmoebaMultipoleForce_ThreeFold;
                    break;
                default:
                    break;
            }

            /**
             * Load local multipole coefficients.
             */
            for (int j = 0; j < 3; j++) {
                OpenMM_DoubleArray_set(dipoles, j, multipoleType.dipole[j] * dipoleConversion);

            }
            int l = 0;
            for (int j = 0; j < 3; j++) {
                for (int k = 0; k < 3; k++) {
                    OpenMM_DoubleArray_set(quadrupoles, l++, multipoleType.quadrupole[j][k] * quadrupoleConversion / 3.0);
                }
            }

            int zaxis = 0;
            int xaxis = 0;
            int yaxis = 0;
            int refAtoms[] = axisAtom[i];
            if (refAtoms != null) {
                zaxis = refAtoms[0];
                if (refAtoms.length > 1) {
                    xaxis = refAtoms[1];
                    if (refAtoms.length > 2) {
                        yaxis = refAtoms[2];
                    }
                }
            }

            /**
             * Add the multipole.
             */
            OpenMM_AmoebaMultipoleForce_addMultipole(amoebaMultipoleForce,
                    multipoleType.charge, dipoles, quadrupoles,
                    axisType, zaxis, xaxis, yaxis,
                    polarType.thole,
                    polarType.pdamp * dampingFactorConversion,
                    polarType.polarizability * polarityConversion);
        }
        OpenMM_DoubleArray_destroy(dipoles);
        OpenMM_DoubleArray_destroy(quadrupoles);

        Crystal crystal = ffxForceFieldEnergy.getCrystal();
        if (!crystal.aperiodic()) {
            double ewaldTolerance = 1.0e-04;
            OpenMM_AmoebaMultipoleForce_setNonbondedMethod(amoebaMultipoleForce, OpenMM_AmoebaMultipoleForce_PME);
            OpenMM_AmoebaMultipoleForce_setCutoffDistance(amoebaMultipoleForce,
                    pme.getEwaldCutoff() * OpenMM_NmPerAngstrom);
            OpenMM_AmoebaMultipoleForce_setAEwald(amoebaMultipoleForce,
                    pme.getEwaldCoefficient() / OpenMM_NmPerAngstrom);

            PointerByReference gridDimensions = OpenMM_IntArray_create(3);
            ReciprocalSpace recip = pme.getReciprocalSpace();
            OpenMM_IntArray_set(gridDimensions, 0, recip.getXDim());
            OpenMM_IntArray_set(gridDimensions, 1, recip.getYDim());
            OpenMM_IntArray_set(gridDimensions, 2, recip.getZDim());
            OpenMM_AmoebaMultipoleForce_setPmeGridDimensions(amoebaMultipoleForce,
                    gridDimensions);
            OpenMM_AmoebaMultipoleForce_setEwaldErrorTolerance(amoebaMultipoleForce, ewaldTolerance);
            OpenMM_IntArray_destroy(gridDimensions);
        } else {
            OpenMM_AmoebaMultipoleForce_setNonbondedMethod(amoebaMultipoleForce, OpenMM_AmoebaMultipoleForce_NoCutoff);
        }

        if (pme.getPolarizationType() == Polarization.DIRECT) {
            OpenMM_AmoebaMultipoleForce_setPolarizationType(amoebaMultipoleForce, OpenMM_AmoebaMultipoleForce_Direct);
        } else {
            OpenMM_AmoebaMultipoleForce_setPolarizationType(amoebaMultipoleForce, OpenMM_AmoebaMultipoleForce_Mutual);
        }

        OpenMM_AmoebaMultipoleForce_setMutualInducedMaxIterations(amoebaMultipoleForce, 500);
        OpenMM_AmoebaMultipoleForce_setMutualInducedTargetEpsilon(amoebaMultipoleForce, pme.getPolarEps());

        int ip11[][] = pme.getPolarization11();
        int ip12[][] = pme.getPolarization12();
        int ip13[][] = pme.getPolarization13();

        PointerByReference covalentMap = OpenMM_IntArray_create(0);
        for (int i = 0; i < nAtoms; i++) {
            Atom ai = atoms[i];
            for (Bond bond : ai.getBonds()) {
                int index = bond.get1_2(ai).getIndex() - 1;
                OpenMM_IntArray_append(covalentMap, index);
            }
            OpenMM_AmoebaMultipoleForce_setCovalentMap(amoebaMultipoleForce, i,
                    OpenMM_AmoebaMultipoleForce_Covalent12, covalentMap);
            OpenMM_IntArray_resize(covalentMap, 0);

            for (Angle angle : ai.getAngles()) {
                Atom ak = angle.get1_3(ai);
                if (ak != null) {
                    int index = ak.getIndex() - 1;
                    OpenMM_IntArray_append(covalentMap, index);
                }
            }
            OpenMM_AmoebaMultipoleForce_setCovalentMap(amoebaMultipoleForce, i,
                    OpenMM_AmoebaMultipoleForce_Covalent13, covalentMap);
            OpenMM_IntArray_resize(covalentMap, 0);

            for (Torsion torsion : ai.getTorsions()) {
                Atom ak = torsion.get1_4(ai);
                if (ak != null) {
                    int index = ak.getIndex() - 1;
                    OpenMM_IntArray_append(covalentMap, index);
                }
            }
            OpenMM_AmoebaMultipoleForce_setCovalentMap(amoebaMultipoleForce, i,
                    OpenMM_AmoebaMultipoleForce_Covalent14, covalentMap);
            OpenMM_IntArray_resize(covalentMap, 0);

            for (Atom ak : ai.get1_5s()) {
                int index = ak.getIndex() - 1;
                OpenMM_IntArray_append(covalentMap, index);
            }

            OpenMM_AmoebaMultipoleForce_setCovalentMap(amoebaMultipoleForce, i,
                    OpenMM_AmoebaMultipoleForce_Covalent15, covalentMap);
            OpenMM_IntArray_resize(covalentMap, 0);

            for (int j = 0; j < ip11[i].length; j++) {
                OpenMM_IntArray_append(covalentMap, ip11[i][j]);
            }
            OpenMM_AmoebaMultipoleForce_setCovalentMap(amoebaMultipoleForce, i,
                    OpenMM_AmoebaMultipoleForce_PolarizationCovalent11, covalentMap);
            OpenMM_IntArray_resize(covalentMap, 0);

            for (int j = 0; j < ip12[i].length; j++) {
                OpenMM_IntArray_append(covalentMap, ip12[i][j]);
            }
            OpenMM_AmoebaMultipoleForce_setCovalentMap(amoebaMultipoleForce, i,
                    OpenMM_AmoebaMultipoleForce_PolarizationCovalent12, covalentMap);
            OpenMM_IntArray_resize(covalentMap, 0);

            for (int j = 0; j < ip13[i].length; j++) {
                OpenMM_IntArray_append(covalentMap, ip13[i][j]);
            }
            OpenMM_AmoebaMultipoleForce_setCovalentMap(amoebaMultipoleForce, i,
                    OpenMM_AmoebaMultipoleForce_PolarizationCovalent13, covalentMap);
            OpenMM_IntArray_resize(covalentMap, 0);

            OpenMM_AmoebaMultipoleForce_setCovalentMap(amoebaMultipoleForce, i,
                    OpenMM_AmoebaMultipoleForce_PolarizationCovalent14, covalentMap);
        }

        OpenMM_IntArray_destroy(covalentMap);
        logger.log(Level.INFO, " Added polarizable multipole force.");

        GeneralizedKirkwood gk = ffxForceFieldEnergy.getGK();
        if (gk != null) {
            addGKForce();
        }

    }

    private void addGKForce() {

        GeneralizedKirkwood gk = ffxForceFieldEnergy.getGK();

        PointerByReference amoebaGeneralizedKirkwoodForce = OpenMM_AmoebaGeneralizedKirkwoodForce_create();
        OpenMM_AmoebaGeneralizedKirkwoodForce_setSolventDielectric(amoebaGeneralizedKirkwoodForce, 78.3);
        OpenMM_AmoebaGeneralizedKirkwoodForce_setSoluteDielectric(amoebaGeneralizedKirkwoodForce, 1.0);

        double overlapScale[] = gk.getOverlapScale();
        double baseRadii[] = gk.getBaseRadii();
        Atom[] atoms = molecularAssembly.getAtomArray();
        int nAtoms = atoms.length;
        for (int i = 0; i < nAtoms; i++) {
            MultipoleType multipoleType = atoms[i].getMultipoleType();
            OpenMM_AmoebaGeneralizedKirkwoodForce_addParticle(amoebaGeneralizedKirkwoodForce,
                    multipoleType.charge,
                    OpenMM_NmPerAngstrom * baseRadii[i], overlapScale[i]);
        }

        OpenMM_AmoebaGeneralizedKirkwoodForce_setProbeRadius(amoebaGeneralizedKirkwoodForce, 1.4 * OpenMM_NmPerAngstrom);

        NonPolar nonpolar = gk.getNonPolarModel();
        switch (nonpolar) {
            case BORN_SOLV:
            case BORN_CAV_DISP:
            default:
                // Configure a Born Radii based surface area term.
                double surfaceTension = gk.getSurfaceTension() * OpenMM_KJPerKcal
                        * OpenMM_AngstromsPerNm * OpenMM_AngstromsPerNm;
                OpenMM_AmoebaGeneralizedKirkwoodForce_setIncludeCavityTerm(amoebaGeneralizedKirkwoodForce, OpenMM_True);
                OpenMM_AmoebaGeneralizedKirkwoodForce_setSurfaceAreaFactor(amoebaGeneralizedKirkwoodForce, -surfaceTension);
                break;
            case CAV:
            case CAV_DISP:
            case HYDROPHOBIC_PMF:
            case NONE:
                // This NonPolar model does not use a Born Radii based surface area term.
                OpenMM_AmoebaGeneralizedKirkwoodForce_setIncludeCavityTerm(amoebaGeneralizedKirkwoodForce, OpenMM_False);
                break;
        }
        OpenMM_System_addForce(openMMSystem, amoebaGeneralizedKirkwoodForce);

        switch (nonpolar) {
            case CAV_DISP:
            case BORN_CAV_DISP:
                addWCAForce();
                break;
            case CAV:
            case HYDROPHOBIC_PMF:
            case BORN_SOLV:
            case NONE:
            default:
            // WCA force is not being used.
        }

        logger.log(Level.INFO, " Added generalized Kirkwood force.");
    }

    private void addWCAForce() {

        double epso = 0.1100;
        double epsh = 0.0135;
        double rmino = 1.7025;
        double rminh = 1.3275;
        double awater = 0.033428;
        double slevy = 1.0;
        double dispoff = 0.26;
        double shctd = 0.81;

        VanDerWaals vdW = ffxForceFieldEnergy.getVdwNode();
        VanDerWaalsForm vdwForm = vdW.getVDWForm();
        double radScale = 1.0;
        if (vdwForm.radiusSize == VanDerWaalsForm.RADIUS_SIZE.DIAMETER) {
            radScale = 0.5;
        }

        PointerByReference amoebaWcaDispersionForce = OpenMM_AmoebaWcaDispersionForce_create();

        Atom[] atoms = molecularAssembly.getAtomArray();
        int nAtoms = atoms.length;

        for (int i = 0; i < nAtoms; i++) {
            // cdispTotal += nonpol__.cdisp[ii];
            Atom atom = atoms[i];
            VDWType vdwType = atom.getVDWType();
            double radius = vdwType.radius;
            double eps = vdwType.wellDepth;
            OpenMM_AmoebaWcaDispersionForce_addParticle(amoebaWcaDispersionForce,
                    OpenMM_NmPerAngstrom * radius * radScale,
                    OpenMM_KJPerKcal * eps);
        }

        OpenMM_AmoebaWcaDispersionForce_setEpso(amoebaWcaDispersionForce, epso * OpenMM_KJPerKcal);
        OpenMM_AmoebaWcaDispersionForce_setEpsh(amoebaWcaDispersionForce, epsh * OpenMM_KJPerKcal);
        OpenMM_AmoebaWcaDispersionForce_setRmino(amoebaWcaDispersionForce, rmino * OpenMM_NmPerAngstrom);
        OpenMM_AmoebaWcaDispersionForce_setRminh(amoebaWcaDispersionForce, rminh * OpenMM_NmPerAngstrom);
        OpenMM_AmoebaWcaDispersionForce_setDispoff(amoebaWcaDispersionForce, dispoff * OpenMM_NmPerAngstrom);
        OpenMM_AmoebaWcaDispersionForce_setAwater(amoebaWcaDispersionForce,
                awater / (OpenMM_NmPerAngstrom * OpenMM_NmPerAngstrom * OpenMM_NmPerAngstrom));
        OpenMM_AmoebaWcaDispersionForce_setSlevy(amoebaWcaDispersionForce, slevy);
        OpenMM_AmoebaWcaDispersionForce_setShctd(amoebaWcaDispersionForce, shctd);

        OpenMM_System_addForce(openMMSystem, amoebaWcaDispersionForce);
        logger.log(Level.INFO, " Added WCA dispersion force.");

    }

    private void loadPositions() {
        initialPosInNm = OpenMM_Vec3Array_create(0);
        Atom[] atoms = molecularAssembly.getAtomArray();
        int nAtoms = atoms.length;
        OpenMM_Vec3.ByValue posInNm = new OpenMM_Vec3.ByValue();
        for (int i = 0; i < nAtoms; i++) {
            Atom atom = atoms[i];
            posInNm.x = atom.getX() * OpenMM_NmPerAngstrom;
            posInNm.y = atom.getY() * OpenMM_NmPerAngstrom;
            posInNm.z = atom.getZ() * OpenMM_NmPerAngstrom;
            OpenMM_Vec3Array_append(initialPosInNm, posInNm);
        }
    }

    private void setDefaultPeriodicBoxVectors() {

        OpenMM_Vec3 a = new OpenMM_Vec3();
        OpenMM_Vec3 b = new OpenMM_Vec3();
        OpenMM_Vec3 c = new OpenMM_Vec3();

        Crystal crystal = ffxForceFieldEnergy.getCrystal();

        if (!crystal.aperiodic()) {
            a.x = crystal.a * OpenMM_NmPerAngstrom;
            a.y = 0.0 * OpenMM_NmPerAngstrom;
            a.z = 0.0 * OpenMM_NmPerAngstrom;
            b.x = 0.0 * OpenMM_NmPerAngstrom;
            b.y = crystal.b * OpenMM_NmPerAngstrom;
            b.z = 0.0 * OpenMM_NmPerAngstrom;
            c.x = 0.0 * OpenMM_NmPerAngstrom;
            c.y = 0.0 * OpenMM_NmPerAngstrom;
            c.z = crystal.c * OpenMM_NmPerAngstrom;
            OpenMM_System_setDefaultPeriodicBoxVectors(openMMSystem, a, b, c);
        }
    }
}<|MERGE_RESOLUTION|>--- conflicted
+++ resolved
@@ -81,10 +81,7 @@
 import ffx.potential.bonded.Angle;
 import ffx.potential.bonded.Atom;
 import ffx.potential.bonded.Bond;
-<<<<<<< HEAD
 import ffx.potential.bonded.OutOfPlaneBend;
-=======
->>>>>>> 4dae7c3d
 import ffx.potential.bonded.PiOrbitalTorsion;
 import ffx.potential.bonded.StretchBend;
 import ffx.potential.bonded.Torsion;
@@ -213,23 +210,6 @@
         // CCOM remover.
         addCCOMRemover();
 
-<<<<<<< HEAD
-        // Add Bond Forces.
-         addBonds();
-        // Reference: https://github.com/jayponder/tinker/blob/release/openmm/ommstuff.cpp
-        // Add Angle Forces: to do by Mallory - see setupAmoebaAngleForce line 1952 of ommsetuff.cpp
-        // Add Urey-Bradley Forces: to do by Hernan - see setupAmoebaUreyBradleyForce line 2115 of openmm-stuff.cpp
-        addUreyBradleys();
-        
-        addStretchBendForce();
-        
-        addOutOfPlaneBendForce();
-        
-        // Add vdW force.
-        addVDWForce();
-
-        //Add multipole forces.
-=======
         // Add Bond Force.
         addBonds();
 
@@ -256,7 +236,6 @@
         addVDWForce();
 
         // Add Multipole Force.
->>>>>>> 4dae7c3d
         addMultipoleForce();
 
         // Set periodic box vectors.
@@ -437,7 +416,6 @@
         OpenMM_System_addForce(openMMSystem, amoebaBondForce);
         logger.log(Level.INFO, " Added Urey-Bradleys ({0})", nUreys);
     }
-<<<<<<< HEAD
     
     private void addOutOfPlaneBendForce(){
         PointerByReference amoebaOutOfPlaneBendForce = OpenMM_AmoebaOutOfPlaneBendForce_create();
@@ -466,10 +444,6 @@
     
     private void addStretchBendForce(){
         PointerByReference amoebaStretchBendForce = OpenMM_AmoebaStretchBendForce_create();
-=======
-
-    private void addStretchBendForce() {
->>>>>>> 4dae7c3d
         StretchBend stretchBends[] = ffxForceFieldEnergy.getStretchBends();
         if (stretchBends == null || stretchBends.length < 1) {
             return;
