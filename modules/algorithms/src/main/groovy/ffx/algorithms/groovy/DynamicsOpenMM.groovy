
package ffx.algorithms.groovy

import ffx.algorithms.MolecularDynamics
import ffx.algorithms.MolecularDynamicsOpenMM
import ffx.numerics.Potential
import org.apache.commons.io.FilenameUtils

import ffx.algorithms.MolecularDynamicsOpenMM
import ffx.algorithms.cli.AlgorithmsScript
import ffx.algorithms.cli.DynamicsOptions
import ffx.algorithms.cli.WriteoutOptions
import ffx.potential.ForceFieldEnergy
import ffx.potential.MolecularAssembly
import ffx.potential.parameters.ForceField
import ffx.potential.ForceFieldEnergyOpenMM

import picocli.CommandLine.Command
import picocli.CommandLine.Mixin
import picocli.CommandLine.Option
import picocli.CommandLine.Parameters

@Command(description = " Run dynamics on a system using OpenMM.", name = "ffxc DynamicsOpenMM")
class DynamicsOpenMM extends AlgorithmsScript{

    
    @Mixin
    DynamicsOptions dynamics;

    @Mixin
    WriteoutOptions writeout;
    
    /**
     * -z or --trajSteps sets the length of the MD trajectory run on the GPU in femtoseconds(defaul is 100 femtoseconds)
     */
    @Option(names = ['-z', '--trajSteps'], paramLabel = '100', 
        description = 'Number of steps for each MD Trajectory in femtoseconds')
    int trajSteps = 100
    /**
     * --cf or --coeffOfFriction specifies what the coefficient of friction is to be used with Langevin and Brownian integrators
     */ 
    @Option(names = ['--cf', '--coeffOfFriction'], paramLabel = '0.01',
        description = 'Coefficient of friction to be used with the Langevin and Brownian integrators')
    double coeffOfFriction = 0.01
    /**
     * -q or --collisionFreq specifies the frequency for particle collision to be used with the Anderson thermostat
     */
    @Option(names = ['-q', '--collisionFreq'], paramLabel = '91.0',
        description = 'Collision frequency to be set when Anderson Thermostat is created: Can be used with Verlet integrator')
    double collisionFreq = 91.0

    /**
     * One or more filenames.
     */
    @Parameters(arity = "1..*", paramLabel = "files",
        description = "XYZ or PDB input files.")
    private List<String> filenames
    
    private MolecularDynamicsOpenMM molDynOpenMM;
    
    public MolecularDynamicsOpenMM getMolecularDynamics(){
        return molDynOpenMM;
    }

    private ForceFieldEnergyOpenMM forceFieldEnergyOpenMM;

    @Override
    DynamicsOpenMM run(){

        if (!init()) {
            return this
        }
        
        dynamics.init()

        String modelfilename
        if (filenames != null && filenames.size() > 0) {
            MolecularAssembly[] assemblies = algorithmFunctions.open(filenames.get(0))
            activeAssembly = assemblies[0]
            modelfilename = filenames.get(0)
        } else if (activeAssembly == null) {
            logger.info(helpString())
            return this
        } else {
            modelfilename = activeAssembly.getFile().getAbsolutePath()
        }

        ForceFieldEnergy forceFieldEnergy = activeAssembly.getPotentialEnergy();
        switch (forceFieldEnergy.getPlatform()) {
        case ForceFieldEnergy.Platform.OMM:
        case ForceFieldEnergy.Platform.OMM_CUDA:
        case ForceFieldEnergy.Platform.OMM_OPENCL:
        case ForceFieldEnergy.Platform.OMM_OPTCPU:
        case ForceFieldEnergy.Platform.OMM_REF:
            logger.fine(" Platform is appropriate for OpenMM Dynamics.")
            break
        case ForceFieldEnergy.Platform.FFX:
        default:
            logger.severe(String.format(" Platform %s is inappropriate for OpenMM dynamics. Please explicitly specify an OpenMM platform.",
                    forceFieldEnergy.getPlatform()))
            break
        }


        logger.info(" Starting energy (before .dyn restart loaded):")
        boolean updatesDisabled = activeAssembly.getForceField().getBoolean(ForceField.ForceFieldBoolean.DISABLE_NEIGHBOR_UPDATES, false)
        if (updatesDisabled) {
            logger.info(" This ensures neighbor list is properly constructed from the source file, before coordinates updated by .dyn restart")
        }
        double[] x = new double[forceFieldEnergy.getNumberOfVariables()]
        forceFieldEnergy.getCoordinates(x)
        forceFieldEnergy.energy(x, true)

        logger.info("\n Running molecular dynamics on " + modelfilename)

        // Restart File
        File dyn = new File(FilenameUtils.removeExtension(modelfilename) + ".dyn")
        if (!dyn.exists()) {
            dyn = null
        }

        forceFieldEnergyOpenMM = (ForceFieldEnergyOpenMM) forceFieldEnergy
        forceFieldEnergyOpenMM.setCoeffOfFriction(coeffOfFriction)
        forceFieldEnergyOpenMM.setCollisionFreq(collisionFreq)

        MolecularDynamics moldyn = MolecularDynamics.dynamicsFactory(activeAssembly, forceFieldEnergyOpenMM, activeAssembly.getProperties(),
                algorithmListener, dynamics.thermostat, dynamics.integrator)

        //MolecularDynamics molDyn = dynamics.getDynamics(potential, activeAssembly, sh)

<<<<<<< HEAD
        if (moldyn instanceof MolecularDynamicsOpenMM){
            MolecularDynamicsOpenMM moldynOpenMM = (MolecularDynamicsOpenMM) moldyn;
            moldynOpenMM.setRestartFrequency(dynamics.write)
            moldynOpenMM.setFileType(writeout.getFileType())
            moldynOpenMM.setIntervalSteps(trajSteps)
=======
        if (moldyn instanceof ffx.algorithms.MolecularDynamicsOpenMM){
            molDynOpenMM = (ffx.algorithms.MolecularDynamicsOpenMM) moldyn;
            molDynOpenMM.setRestartFrequency(dynamics.write)
            molDynOpenMM.setFileType(writeout.getFileType())
            molDynOpenMM.setIntervalSteps(trajSteps)
>>>>>>> b5a53127
            boolean initVelocities = true
            molDynOpenMM.dynamic(dynamics.steps, dynamics.dt, dynamics.report, dynamics.write, dynamics.temp, initVelocities, dyn)
        } else{
            logger.severe(" Could not start OpenMM molecular dynamics.")
        }

        return this
    }

    @Override
    public List<Potential> getPotentials() {
        return forceFieldEnergyOpenMM == null ? Collections.emptyList() : Collections.singletonList(forceFieldEnergyOpenMM);
    }
}
<|MERGE_RESOLUTION|>--- conflicted
+++ resolved
@@ -128,19 +128,11 @@
 
         //MolecularDynamics molDyn = dynamics.getDynamics(potential, activeAssembly, sh)
 
-<<<<<<< HEAD
         if (moldyn instanceof MolecularDynamicsOpenMM){
             MolecularDynamicsOpenMM moldynOpenMM = (MolecularDynamicsOpenMM) moldyn;
             moldynOpenMM.setRestartFrequency(dynamics.write)
             moldynOpenMM.setFileType(writeout.getFileType())
             moldynOpenMM.setIntervalSteps(trajSteps)
-=======
-        if (moldyn instanceof ffx.algorithms.MolecularDynamicsOpenMM){
-            molDynOpenMM = (ffx.algorithms.MolecularDynamicsOpenMM) moldyn;
-            molDynOpenMM.setRestartFrequency(dynamics.write)
-            molDynOpenMM.setFileType(writeout.getFileType())
-            molDynOpenMM.setIntervalSteps(trajSteps)
->>>>>>> b5a53127
             boolean initVelocities = true
             molDynOpenMM.dynamic(dynamics.steps, dynamics.dt, dynamics.report, dynamics.write, dynamics.temp, initVelocities, dyn)
         } else{
