--- conflicted
+++ resolved
@@ -2009,12 +2009,8 @@
     }
 
     /**
-<<<<<<< HEAD
      * Utility method for formatting energies, using 16 spaces with 8 digits of
      * precision.
-=======
-     * Utility method for formatting energies, using 16 spaces with 8 digits of precision.
->>>>>>> 2a9604d5
      *
      * @param energy Energy to format.
      * @return A string representing the energy.
