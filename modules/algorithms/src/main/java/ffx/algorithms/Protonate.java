--- conflicted
+++ resolved
@@ -280,13 +280,8 @@
         }
     }
         
-<<<<<<< HEAD
     private void chooseResID(ArrayList<String> crIDs) {
         Polymer[] polymers = molAss.getPolymers();
-=======
-    public void chooseResID(ArrayList<String> crIDs) {
-        Polymer[] polymers = molAss.getChains();
->>>>>>> 3eef9c0f
         int n = 0;
         for (String s : crIDs) {
             Character chainID = s.charAt(0);
@@ -305,13 +300,8 @@
         }
     }
     
-<<<<<<< HEAD
     private void chooseResID(char chain, int resID) {
         Polymer polymers[] = molAss.getPolymers();
-=======
-    public void chooseResID(char chain, int resID) {
-        Polymer polymers[] = molAss.getChains();
->>>>>>> 3eef9c0f
         for (Polymer polymer : polymers) {
             if (polymer.getChainIDChar() == chain) {
                 ArrayList<Residue> residues = polymer.getResidues();
