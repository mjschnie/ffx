/*
 * To change this license header, choose License Headers in Project Properties.
 * To change this template file, choose Tools | Templates
 * and open the template in the editor.
 */
package ffx.algorithms;

import com.sun.jna.Pointer;
import com.sun.jna.ptr.PointerByReference;
import ffx.algorithms.Integrator.Integrators;
import ffx.algorithms.Thermostat.Thermostats;
import static ffx.algorithms.Thermostat.kB;
import ffx.potential.MolecularAssembly;
import ffx.crystal.Crystal;
import ffx.potential.OpenMMForceFieldEnergy;
import ffx.potential.extended.ExtendedSystem;
import ffx.potential.parsers.PDBFilter;
import ffx.potential.parsers.XYZFilter;
import java.io.File;
import java.util.ArrayList;
import java.util.List;
import java.util.logging.Level;
import java.util.logging.Logger;
import org.apache.commons.configuration.CompositeConfiguration;
import org.apache.commons.io.FilenameUtils;
import java.util.Random;
import ffx.potential.parsers.DYNFilter;

//import static simtk.openmm.OpenMMAmoebaLibrary.*;
import static java.lang.String.format;
import static simtk.openmm.OpenMMLibrary.*;
import static simtk.openmm.OpenMMLibrary.OpenMM_State_DataType.OpenMM_State_Energy;
import static simtk.openmm.OpenMMLibrary.OpenMM_State_DataType.OpenMM_State_Forces;
import static simtk.openmm.OpenMMLibrary.OpenMM_State_DataType.OpenMM_State_Positions;
import static simtk.openmm.OpenMMLibrary.OpenMM_State_DataType.OpenMM_State_Velocities;

/**
 * Runs Molecular Dynamics using OpenMM implementation
 *
 * @author Hernan V. Bernabe
 */
public class OpenMMMolecularDynamics extends MolecularDynamics{

    private OpenMMForceFieldEnergy openMMForceFieldEnergy;
    private static final Logger logger = Logger.getLogger(OpenMMMolecularDynamics.class.getName());
    private static final int DEFAULT_INTERVAL_STEPS = 100;
    private double temperature;
    private double currentTemperature;
    private double saveInterval;
    private double restartFrequency;
    private AlgorithmListener listener;
    private final List<AssemblyInfo> assemblies;
    private final MolecularAssembly molecularAssembly;
    private boolean saveSnapshotAsPDB = true;
    private long time;
    private int initialStep = 0;
    private int finalSteps;
    private String integrator;
    private double timeStep;
    private double frictionCoeff;
    private double lambda;
    private PointerByReference context;
    private PointerByReference integratorReference;
    private Pointer andersenTemp;
    private Random random;
    private int randomNumber;
    private File dyn;
    private File restartFile = null;
    private String fileType = "XYZ";
    private boolean loadRestart = false;
    private boolean initialized = false;
    private int numberOfVariables;
    private boolean done = true;
    private boolean initVelocities;
    private double[] x;
    private double[] v;
    private double[] a;
    private double[] aPrevious;
    private double[] grad;
    private double[] mass;
    private DYNFilter dynFilter = null;
    private PointerByReference positions;
    private PointerByReference velocities;
    private PointerByReference forces;
    private double collisionFreq;

    /**
     * Constructs an OpenMMMolecularDynamics object, to perform molecular dynamics using native OpenMM routines, avoiding
     * the cost of communicating coordinates, gradients, and energies back and forth across the PCI bus.
     * @param assembly MolecularAssembly to operate on
     * @param openMMForceFieldEnergy OpenMMForceFieldEnergy Potential. Cannot be any other type of Potential.
     * @param properties Associated properties
     * @param listener
     * @param thermostat May have to be slightly modified for native OpenMM routines
     * @param integratorMD May have to be slightly modified for native OpenMM routines
     */
    public OpenMMMolecularDynamics(MolecularAssembly assembly, OpenMMForceFieldEnergy openMMForceFieldEnergy, CompositeConfiguration properties, AlgorithmListener listener, Thermostats thermostat, Integrators integratorMD) {

        super(assembly, openMMForceFieldEnergy, properties, listener, thermostat, integratorMD);
        this.openMMForceFieldEnergy = openMMForceFieldEnergy;
        this.molecularAssembly = assembly;
        this.listener = listener;
        assemblies = new ArrayList<>();
        assemblies.add(new AssemblyInfo(assembly));
        assemblies.get(0).props = properties;
        random = new Random();
        randomNumber = random.nextInt();
        mass = openMMForceFieldEnergy.getMass();
        numberOfVariables = openMMForceFieldEnergy.getNumberOfVariables();
        x = new double[numberOfVariables];
        v = new double[numberOfVariables];
        a = new double[numberOfVariables];
        aPrevious = new double[numberOfVariables];
        grad = new double[numberOfVariables];
    }

    /**
     * UNSUPPORTED: OpenMMMolecularDynamics is not presently capable of handling extended system variables. Will
     * throw an UnsupportedOperationException.
     * @param system
     * @param printFrequency
     */
    @Override
    public void attachExtendedSystem(ExtendedSystem system, int printFrequency) {
        throw new UnsupportedOperationException(" OpenMMMolecularDynamics does not support extended system variables!");
    }

    /**
     * UNSUPPORTED: OpenMMMolecularDynamics is not presently capable of handling extended system variables. Will
     * throw an UnsupportedOperationException.
     */
    @Override
    public void detachExtendedSystem() {
        throw new UnsupportedOperationException(" OpenMMMolecularDynamics does not support extended system variables!");
    }

    /**
     * takeSteps moves the simulation forward in time a user defined number of
     * steps and integrates the equations of motion for each step. This method
     * ensures that the algorithm reports back only when the time interval
     * (steps) specified by the user is completed.
     *
<<<<<<< HEAD
     * @param openMMForceFieldEnergy
     * @param intervalSteps
=======
     * @param intervalSteps Number of steps to take
>>>>>>> ba8add40
     */
    private void takeSteps(int intervalSteps) {
        //PointerByReference integrator = openMMForceFieldEnergy.getIntegrator();
        double time = System.nanoTime();
        OpenMM_Integrator_step(integratorReference, intervalSteps);
        double took = (double) ((System.nanoTime() - time) * 1.0e-9);

    }

    /**
     * openMM_Update obtains the state of the simulation from OpenMM, getting
     * positions and velocities back from the OpenMM data structure.
     *
     * @param i
     */
    private void openMM_Update(int i) {
        int infoMask;
        //double aMass;
        //double positionConvert;
        //double velocityConvert;
        //double forceConvert;
        double totalEnergy;
        double potentialEnergy;
        double kineticEnergy;

        context = openMMForceFieldEnergy.getContext();
        infoMask = OpenMM_State_Positions + OpenMM_State_Velocities + OpenMM_State_Forces + OpenMM_State_Energy;

        PointerByReference state = OpenMM_Context_getState(context, infoMask, 0);

        potentialEnergy = OpenMM_State_getPotentialEnergy(state) * OpenMM_KcalPerKJ;
        kineticEnergy = OpenMM_State_getKineticEnergy(state) * OpenMM_KcalPerKJ;

        if (i == 0) {
            velocities = OpenMM_State_getVelocities(state);
            v = openMMForceFieldEnergy.getOpenMMVelocities(velocities, numberOfVariables);

            double e = 0.0;
            for (int ii = 0; ii < v.length; ii++) {
                double velocity = v[ii];
                double v2 = velocity * velocity;
                e += mass[ii] * v2;
            }

            int dof = v.length;
            currentTemperature = e / (kB * dof);
        }

        if (i != 0) {

            positions = OpenMM_State_getPositions(state);
            x = openMMForceFieldEnergy.getOpenMMPositions(positions, numberOfVariables);

            velocities = OpenMM_State_getVelocities(state);
            v = openMMForceFieldEnergy.getOpenMMVelocities(velocities, numberOfVariables);

            double e = 0.0;
            for (int ii = 0; ii < v.length; ii++) {
                double velocity = v[ii];
                double v2 = velocity * velocity;
                e += mass[ii] * v2;
            }

            int dof = v.length;
            currentTemperature = e / (kB * dof);

            forces = OpenMM_State_getForces(state);
            a = openMMForceFieldEnergy.getOpenMMAccelerations(forces, numberOfVariables, mass);
            aPrevious = openMMForceFieldEnergy.getOpenMMAccelerations(forces, numberOfVariables, mass);

        }

        // assert energies = stuff we recalculated.
        totalEnergy = potentialEnergy + kineticEnergy;
        if (initialStep == 0) {
            logger.log(Level.INFO, " Initial energy levels");
            logger.info(String.format("\n      Time      Kinetic    Potential        Total     Temp      CPU"));
            logger.info(String.format("      psec     kcal/mol     kcal/mol     kcal/mol        K      sec\n"));
            logger.info(String.format("          %13.4f%13.4f%13.4f %8.2f ", kineticEnergy, potentialEnergy, totalEnergy, currentTemperature));
            initialStep = 1;
        } else if (i % 100 == 0) {
            time = System.nanoTime() - time;
            logger.info(String.format(" %7d%15.4f%13.4f%13.4f%9.2f%9.3f", i, kineticEnergy, potentialEnergy,
                    totalEnergy, currentTemperature, time * 1.0e-9));
            time = System.nanoTime();
        }

        if (saveInterval > 0 && i % (saveInterval * 1000) == 0 && i != 0) {
            for (AssemblyInfo ai : assemblies) {
                if (ai.archiveFile != null && !saveSnapshotAsPDB) {
                    if (ai.xyzFilter.writeFile(ai.archiveFile, true)) {
                        logger.info(String.format(" Appended snap shot to %s", ai.archiveFile.getName()));
                    } else {
                        logger.warning(String.format(" Appending snap shot to %s failed", ai.archiveFile.getName()));
                    }
                } else if (saveSnapshotAsPDB) {
                    if (ai.pdbFilter.writeFile(ai.pdbFile, false)) {
                        logger.info(String.format(" Wrote PDB file to %s", ai.pdbFile.getName()));
                    } else {
                        logger.warning(String.format(" Writing PDB file to %s failed.", ai.pdbFile.getName()));
                    }
                }
            }
        }

        /**
         * Write out restart files every saveRestartFileFrequency steps.
         */
        if (restartFrequency > 0 && i % (restartFrequency * 1000) == 0 && i != 0) {
            if (dynFilter.writeDYN(restartFile, molecularAssembly.getCrystal(), x, v, a, aPrevious)) {
                logger.info(String.format(" Wrote dynamics restart file to " + restartFile.getName()));
            } else {
                logger.info(String.format(" Writing dynamics restart file to " + restartFile.getName() + " failed"));
            }
        }

        OpenMM_State_destroy(state);
    }

    /**
     * start sets up context, write out file name, restart file name, sets the
     * integrator and determines whether the simulation is starting out from a
     * previous molecular dynamics run (.dyn) or if the initial velocities are
     * determined by a Maxwell Boltzmann distribution. This method then calls
     * methods openMMUPdate and takeSteps to run the molecular dynamics
     * simulation.
     *
     * @param numSteps
     * @param intervalSteps
     */
    public void start(int numSteps, int intervalSteps, double temperature,
                      double saveInterval, double timeStep, File dyn, boolean initVelocities) {
        int i = 0;
        this.temperature = temperature;
        this.saveInterval = saveInterval;
        this.timeStep = timeStep;
        this.dyn = dyn;
        this.initVelocities = initVelocities;
        currentTemperature = temperature;

        done = false;
        assemblies.stream().parallel().forEach((ainfo) -> {
            MolecularAssembly mola = ainfo.getAssembly();
            CompositeConfiguration aprops = ainfo.props;
            File file = mola.getFile();
            String filename = FilenameUtils.removeExtension(file.getAbsolutePath());
            File archFile = ainfo.archiveFile;
            if (archFile == null) {
                archFile = new File(filename + ".arc");
                ainfo.archiveFile = XYZFilter.version(archFile);
            }
            if (ainfo.pdbFile == null) {
                String extName = FilenameUtils.getExtension(file.getName());
                if (extName.toLowerCase().startsWith("pdb")) {
                    ainfo.pdbFile = file;
                } else {
                    ainfo.pdbFile = new File(filename + ".pdb");
                }
            }
            if (ainfo.xyzFilter == null) {
                ainfo.xyzFilter = new XYZFilter(file, mola, mola.getForceField(), aprops);
            }
            if (ainfo.pdbFilter == null) {
                ainfo.pdbFilter = new PDBFilter(ainfo.pdbFile, mola, mola.getForceField(), aprops);
            }
        });
        openMMForceFieldEnergy.setIntegrator(integrator, timeStep, frictionCoeff, temperature, collisionFreq);

        integratorReference = openMMForceFieldEnergy.getIntegrator();

        context = openMMForceFieldEnergy.getContext();

        String firstFileName = FilenameUtils.removeExtension(molecularAssembly.getFile().getAbsolutePath());

        if (dyn == null) {
            this.restartFile = new File(firstFileName + ".dyn");
            loadRestart = false;
        } else {
            this.restartFile = dyn;
            loadRestart = true;
        }

        if (dynFilter == null) {
            dynFilter = new DYNFilter(molecularAssembly.getName());
        }

        if (!initialized) {

            if (loadRestart) {
                Crystal crystal = molecularAssembly.getCrystal();
                // possibly add check to see if OpenMM supports this space group.
                if (!dynFilter.readDYN(restartFile, crystal, x, v, a, aPrevious)) {
                    String message = " Could not load the restart file - dynamics terminated.";
                    logger.log(Level.WARNING, message);
                    done = true;
                    return;
                } else {
                    molecularAssembly.getPotentialEnergy().setCrystal(crystal);
                    openMMForceFieldEnergy.setOpenMMPositions(x, numberOfVariables);
                    openMMForceFieldEnergy.setOpenMMVelocities(v, numberOfVariables);
                }
            } else {
                openMMForceFieldEnergy.loadOpenMMPositions();
                //openMMForceFieldEnergy.setOpenMMPositions();

                if (initVelocities) {

                    OpenMM_Context_setVelocitiesToTemperature(context, temperature, randomNumber);
                }
            }

        }

        time = System.nanoTime();
        while (i < numSteps) {
            openMM_Update(i);
            takeSteps(intervalSteps);
            i = i + intervalSteps;
            finalSteps = i;
        }

        openMM_Update(finalSteps);
    }

    /**
     * A simple container class to hold all the infrastructure associated with a
     * MolecularAssembly for MolecularDynamics; assembly, properties, archive
     * and PDB files, PDB and XYZ filters. Direct access to package-private
     * members breaks encapsulation a bit, but the private inner class shouldn't
     * be used externally anyways.
     */
    private class AssemblyInfo {

        private final MolecularAssembly mola;
        CompositeConfiguration props = null;
        File archiveFile = null;
        File pdbFile = null;
        PDBFilter pdbFilter = null;
        XYZFilter xyzFilter = null;

        public AssemblyInfo(MolecularAssembly assembly) {
            this.mola = assembly;
        }

        public MolecularAssembly getAssembly() {
            return mola;
        }
    }

    public void setLambda(double newLambda) {
        lambda = newLambda;
    }

    /**
     * Method to set file type from groovy scripts.
     *
     * @param fileType the type of snapshot files to write.
     */
    public void setFileType(String fileType) {
        this.fileType = fileType;
    }

    /**
     * Method to set the Restart Frequency.
     *
     * @param restartFrequency the time between writing restart files.
     */
    public void setRestartFrequency(double restartFrequency) {
        this.restartFrequency = restartFrequency;
    }

    /**
     * Method to set the Integrator string
     * 
     * @param integrator string name of the integrator to be used during the simulation
     */
    public void setIntegratorString(String integrator){
        this.integrator = integrator;
    }
    
    /**
     * Method to set the coefficient of friction (for Langevin integrator)
     * 
     * @param frictionCoeff coefficient of friction that acts on the atoms during simulation
     */
    public void setFrictionCoefficient(double frictionCoeff){
        this.frictionCoeff = frictionCoeff;
    }
    
    /**
     * Method to set the collision frequency (for Andersen thermostat)
     * 
     * @param collisionFreq rate at which atoms collide in the Andersen thermostat
     */
    public void setCollisionFrequency(double collisionFreq){
        this.collisionFreq = collisionFreq;
    }
}<|MERGE_RESOLUTION|>--- conflicted
+++ resolved
@@ -140,12 +140,8 @@
      * ensures that the algorithm reports back only when the time interval
      * (steps) specified by the user is completed.
      *
-<<<<<<< HEAD
      * @param openMMForceFieldEnergy
      * @param intervalSteps
-=======
-     * @param intervalSteps Number of steps to take
->>>>>>> ba8add40
      */
     private void takeSteps(int intervalSteps) {
         //PointerByReference integrator = openMMForceFieldEnergy.getIntegrator();
